--- conflicted
+++ resolved
@@ -32,11 +32,7 @@
 import qualified EVM.UnitTest
 
 import GHC.Conc
-<<<<<<< HEAD
-import Control.Lens hiding (pre, passing, Empty)
-=======
-import Optics.Core hiding (pre)
->>>>>>> b4a55366
+import Optics.Core hiding (pre, Empty)
 import Control.Monad              (void, when, forM_, unless)
 import Control.Monad.State.Strict (execStateT, liftIO)
 import Data.ByteString            (ByteString)
@@ -592,55 +588,29 @@
               else addr (.address) 0xacab
 
         vm0 baseFee miner ts blockNum prevRan c = EVM.makeVm $ EVM.VMOpts
-<<<<<<< HEAD
-          { vmoptContract       = c
-          , vmoptCalldata       = (calldata', [])
-          , vmoptValue          = Lit value'
-          , vmoptAddress        = address'
-          , vmoptCaller         = litAddr caller'
-          , vmoptOrigin         = origin'
-          , vmoptGas            = word64 (.gas) 0xffffffffffffffff
-          , vmoptBaseFee        = baseFee
-          , vmoptPriorityFee    = word (.priorityFee) 0
-          , vmoptGaslimit       = word64 (.gaslimit) 0xffffffffffffffff
-          , vmoptCoinbase       = addr (.coinbase) miner
-          , vmoptNumber         = word (.number) blockNum
-          , vmoptTimestamp      = Lit $ word (.timestamp) ts
-          , vmoptBlockGaslimit  = word64 (.gaslimit) 0xffffffffffffffff
-          , vmoptGasprice       = word (.gasprice) 0
-          , vmoptMaxCodeSize    = word (.maxcodesize) 0xffffffff
-          , vmoptPrevRandao     = word (.prevRandao) prevRan
-          , vmoptSchedule       = FeeSchedule.berlin
-          , vmoptChainId        = word (.chainid) 1
-          , vmoptCreate         = (.create) cmd
-          , vmoptInitialStorage = EmptyStore
-          , vmoptTxAccessList   = mempty -- TODO: support me soon
-          , vmoptAllowFFI       = False
-=======
-          { contract      = c
-          , calldata      = (calldata, [])
-          , value         = Lit value
-          , address       = address
-          , caller        = litAddr caller
-          , origin        = origin
-          , gas           = word64 (.gas) 0xffffffffffffffff
-          , baseFee       = baseFee
-          , priorityFee   = word (.priorityFee) 0
-          , gaslimit      = word64 (.gaslimit) 0xffffffffffffffff
-          , coinbase      = addr (.coinbase) miner
-          , number        = word (.number) blockNum
-          , timestamp     = Lit $ word (.timestamp) ts
-          , blockGaslimit = word64 (.gaslimit) 0xffffffffffffffff
-          , gasprice      = word (.gasprice) 0
-          , maxCodeSize   = word (.maxcodesize) 0xffffffff
-          , prevRandao    = word (.prevRandao) prevRan
-          , schedule      = FeeSchedule.berlin
-          , chainId       = word (.chainid) 1
-          , create        = (.create) cmd
-          , storageBase   = EVM.Concrete
-          , txAccessList  = mempty -- TODO: support me soon
-          , allowFFI      = False
->>>>>>> b4a55366
+          { contract       = c
+          , calldata       = (calldata, [])
+          , value          = Lit value
+          , address        = address
+          , caller         = litAddr caller
+          , origin         = origin
+          , gas            = word64 (.gas) 0xffffffffffffffff
+          , baseFee        = baseFee
+          , priorityFee    = word (.priorityFee) 0
+          , gaslimit       = word64 (.gaslimit) 0xffffffffffffffff
+          , coinbase       = addr (.coinbase) miner
+          , number         = word (.number) blockNum
+          , timestamp      = Lit $ word (.timestamp) ts
+          , blockGaslimit  = word64 (.gaslimit) 0xffffffffffffffff
+          , gasprice       = word (.gasprice) 0
+          , maxCodeSize    = word (.maxcodesize) 0xffffffff
+          , prevRandao     = word (.prevRandao) prevRan
+          , schedule       = FeeSchedule.berlin
+          , chainId        = word (.chainid) 1
+          , create         = (.create) cmd
+          , initialStorage = EmptyStore
+          , txAccessList   = mempty -- TODO: support me soon
+          , allowFFI       = False
           }
         word f def = fromMaybe def (f cmd)
         word64 f def = fromMaybe def (f cmd)
@@ -703,57 +673,30 @@
     address = if cmd.create
           then addr (.address) (createAddress origin (word (.nonce) 0))
           else addr (.address) 0xacab
-<<<<<<< HEAD
-    vm0 baseFee miner ts blockNum prevRan cd' callvalue' caller' c = EVM.makeVm $ EVM.VMOpts
-      { vmoptContract       = c
-      , vmoptCalldata       = cd'
-      , vmoptValue          = callvalue'
-      , vmoptAddress        = address'
-      , vmoptCaller         = caller'
-      , vmoptOrigin         = origin'
-      , vmoptGas            = word64 (.gas) 0xffffffffffffffff
-      , vmoptGaslimit       = word64 (.gaslimit) 0xffffffffffffffff
-      , vmoptBaseFee        = baseFee
-      , vmoptPriorityFee    = word (.priorityFee) 0
-      , vmoptCoinbase       = addr (.coinbase) miner
-      , vmoptNumber         = word (.number) blockNum
-      , vmoptTimestamp      = ts
-      , vmoptBlockGaslimit  = word64 (.gaslimit) 0xffffffffffffffff
-      , vmoptGasprice       = word (.gasprice) 0
-      , vmoptMaxCodeSize    = word (.maxcodesize) 0xffffffff
-      , vmoptPrevRandao     = word (.prevRandao) prevRan
-      , vmoptSchedule       = FeeSchedule.berlin
-      , vmoptChainId        = word (.chainid) 1
-      , vmoptCreate         = (.create) cmd
-      , vmoptInitialStorage = maybe AbstractStore parseInitialStorage (cmd.initialStorage)
-      , vmoptTxAccessList   = mempty
-      , vmoptAllowFFI       = False
-=======
     vm0 baseFee miner ts blockNum prevRan cd callvalue caller c = EVM.makeVm $ EVM.VMOpts
-      { contract      = c
-      , calldata      = cd
-      , value         = callvalue
-      , address       = address
-      , caller        = caller
-      , origin        = origin
-      , gas           = word64 (.gas) 0xffffffffffffffff
-      , gaslimit      = word64 (.gaslimit) 0xffffffffffffffff
-      , baseFee       = baseFee
-      , priorityFee   = word (.priorityFee) 0
-      , coinbase      = addr (.coinbase) miner
-      , number        = word (.number) blockNum
-      , timestamp     = ts
-      , blockGaslimit = word64 (.gaslimit) 0xffffffffffffffff
-      , gasprice      = word (.gasprice) 0
-      , maxCodeSize   = word (.maxcodesize) 0xffffffff
-      , prevRandao    = word (.prevRandao) prevRan
-      , schedule      = FeeSchedule.berlin
-      , chainId       = word (.chainid) 1
-      , create        = (.create) cmd
-      , storageBase   = EVM.Symbolic
-      , txAccessList  = mempty
-      , allowFFI      = False
->>>>>>> b4a55366
+      { contract       = c
+      , calldata       = cd
+      , value          = callvalue
+      , address        = address
+      , caller         = caller
+      , origin         = origin
+      , gas            = word64 (.gas) 0xffffffffffffffff
+      , gaslimit       = word64 (.gaslimit) 0xffffffffffffffff
+      , baseFee        = baseFee
+      , priorityFee    = word (.priorityFee) 0
+      , coinbase       = addr (.coinbase) miner
+      , number         = word (.number) blockNum
+      , timestamp      = ts
+      , blockGaslimit  = word64 (.gaslimit) 0xffffffffffffffff
+      , gasprice       = word (.gasprice) 0
+      , maxCodeSize    = word (.maxcodesize) 0xffffffff
+      , prevRandao     = word (.prevRandao) prevRan
+      , schedule       = FeeSchedule.berlin
+      , chainId        = word (.chainid) 1
+      , create         = (.create) cmd
+      , initialStorage = maybe AbstractStore parseInitialStorage (cmd.initialStorage)
+      , txAccessList   = mempty
+      , allowFFI       = False
       }
     word f def = fromMaybe def (f cmd)
     addr f def = fromMaybe def (f cmd)
