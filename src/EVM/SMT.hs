--- conflicted
+++ resolved
@@ -674,7 +674,8 @@
 
 -- | Stores a region of src into dst
 copySlice :: Expr EWord -> Expr EWord -> Expr EWord -> Builder -> Builder -> Builder
-copySlice srcOffset dstOffset size@(Lit _) src dst
+copySlice srcOffset dstOffset size@(Lit sz) src dst
+  | sz > (1024*16) = error "Too large copySlice size"
   | size == (Lit 0) = dst
   | otherwise =
     let size' = (sub size (Lit 1))
@@ -895,41 +896,6 @@
             pure $ addElem addr' slot' m fun) Map.empty sreads
 
   where
-<<<<<<< HEAD
-    go 0 0 _ = do
-      line <- T.hGetLine h
-      let ls = T.length $ T.filter (== '(') line
-          rs = T.length $ T.filter (== ')') line
-      if ls == rs
-         then pure [line]
-         else go ls rs [line]
-    go ls rs prev = do
-      line <- T.hGetLine h
-      let ls' = T.length $ T.filter (== '(') line
-          rs' = T.length $ T.filter (== ')') line
-      if (ls + ls') == (rs + rs')
-         then pure $ line : prev
-         else go (ls + ls') (rs + rs') (line : prev)
-
-
-
--- ** Helpers ** ---------------------------------------------------------------------------------
-
-
--- | Stores a region of src into dst
-copySlice :: Expr EWord -> Expr EWord -> Expr EWord -> Builder -> Builder -> Builder
-copySlice srcOffset dstOffset size@(Lit sz) src dst
-  | sz > (1024*16) = error "Too large copySlice size"
-  | size == (Lit 0) = dst
-  | otherwise =
-    let size' = (sub size (Lit 1))
-        encDstOff = exprToSMT (add dstOffset size')
-        encSrcOff = exprToSMT (add srcOffset size')
-        child = copySlice srcOffset dstOffset size' src dst in
-    "(store " <> child `sp` encDstOff `sp` "(select " <> src `sp` encSrcOff <> "))"
-copySlice _ _ _ _ _ = error "TODO: implement copySlice with a symbolically sized region"
-=======
->>>>>>> d815214d
 
     addElem :: W256 -> W256 -> Map W256 (Map W256 W256) -> (W256 -> W256 -> W256) -> Map W256 (Map W256 W256)
     addElem addr slot store fun =
