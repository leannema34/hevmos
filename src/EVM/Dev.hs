{-# Language DataKinds #-}
{-# Language QuasiQuotes #-}

{- |
Module: EVM.Dev
Description: Helpers for repl driven hevm hacking
-}
module EVM.Dev where

import Data.ByteString hiding (writeFile, zip)
import Control.Monad.State.Strict hiding (state)
import Data.Maybe (fromJust)
import System.Directory
import Data.Typeable

import Data.String.Here
import qualified Data.Text.IO as T
import qualified Data.Text.Lazy.IO as TL

import EVM
import EVM.SMT
import EVM.Solvers
import EVM.Types
import EVM.Expr (numBranches, simplify)
import EVM.SymExec
import EVM.Solidity
import EVM.UnitTest
import EVM.Format (formatExpr)
import EVM.Dapp (dappInfo)
import GHC.Conc
import System.Exit (exitFailure)
import qualified EVM.Fetch as Fetch
import qualified EVM.FeeSchedule as FeeSchedule

checkEquiv :: (Typeable a) => Expr a -> Expr a -> IO ()
checkEquiv a b = withSolvers Z3 1 Nothing $ \s -> do
  let smt = assertProps [a ./= b]
  res <- checkSat s smt
  print res

runDappTest :: FilePath -> IO ()
runDappTest root =
  withCurrentDirectory root $ do
    cores <- num <$> getNumProcessors
    let testFile = root <> "/out/dapp.sol.json"
    withSolvers Z3 cores Nothing $ \solvers -> do
      opts <- testOpts solvers root testFile
      res <- dappTest opts testFile Nothing
      unless res exitFailure

testOpts :: SolverGroup -> FilePath -> FilePath -> IO UnitTestOptions
testOpts solvers root testFile = do
  srcInfo <- readSolc testFile >>= \case
    Nothing -> error "Could not read .sol.json file"
    Just (contractMap, sourceCache) ->
      pure $ dappInfo root contractMap sourceCache

  params <- getParametersFromEnvironmentVariables Nothing
  pure EVM.UnitTest.UnitTestOptions
    { EVM.UnitTest.solvers = solvers
    , EVM.UnitTest.rpcInfo = Nothing
    , EVM.UnitTest.maxIter = Nothing
    , EVM.UnitTest.askSmtIters = Nothing
    , EVM.UnitTest.smtTimeout = Nothing
    , EVM.UnitTest.smtDebug = False
    , EVM.UnitTest.solver = Nothing
    , EVM.UnitTest.covMatch = Nothing
    , EVM.UnitTest.verbose = Nothing
    , EVM.UnitTest.match = ".*"
    , EVM.UnitTest.maxDepth = Nothing
    , EVM.UnitTest.fuzzRuns = 100
    , EVM.UnitTest.replay = Nothing
    , EVM.UnitTest.vmModifier = id
    , EVM.UnitTest.testParams = params
    , EVM.UnitTest.dapp = srcInfo
    , EVM.UnitTest.ffiAllowed = True
    }

doTest :: IO ()
doTest = do
  c <- testContract
  reachable' False c
  --e <- simplify <$> buildExpr c
  --Prelude.putStrLn (formatExpr e)

analyzeDai :: IO ()
analyzeDai = do
  d <- dai
  reachable' False d

daiExpr :: IO (Expr End)
daiExpr = do
  d <- dai
  withSolvers Z3 1 Nothing $ \s -> buildExpr s d

analyzeVat :: IO ()
analyzeVat = do
  putStrLn "starting"
  v <- vat
  withSolvers Z3 1 Nothing $ \s -> do
    e <- buildExpr s v
    putStrLn $ "done (" <> show (numBranches e) <> " branches)"
    reachable' False v

analyzeDeposit :: IO ()
analyzeDeposit = do
  Just c <- solcRuntime "Deposit"
    [i|
    contract Deposit {
      function deposit(uint256 deposit_count) external pure {
        require(deposit_count < 2**32 - 1);
        ++deposit_count;
        bool found = false;
        for (uint height = 0; height < 32; height++) {
          if ((deposit_count & 1) == 1) {
            found = true;
            break;
          }
         deposit_count = deposit_count >> 1;
         }
        assert(found);
      }
     }
    |]
  withSolvers Z3 1 Nothing $ \s -> do
    putStrLn "Exploring Contract"
    e <- simplify <$> buildExpr s c
    putStrLn "Writing AST"
    T.writeFile "full.ast" (formatExpr e)


reachable' :: Bool -> ByteString -> IO ()
reachable' smtdebug c = do
  putStrLn "Exploring contract"
  withSolvers Z3 4 Nothing $ \s -> do
    full <- simplify <$> buildExpr s c
    putStrLn $ "Explored contract (" <> (show $ numBranches full) <> " branches)"
    --putStrLn $ formatExpr full
    T.writeFile "full.ast" $ formatExpr full
    putStrLn "Dumped to full.ast"
    putStrLn "Checking reachability"
    (qs, less) <- reachable s full
    putStrLn $ "Checked reachability (" <> (show $ numBranches less) <> " reachable branches)"
    T.writeFile "reachable.ast" $ formatExpr less
    putStrLn "Dumped to reachable.ast"
    --putStrLn $ formatExpr less
    when smtdebug $ do
      putStrLn "\n\nQueries\n\n"
      forM_ qs $ \q -> do
        putStrLn "\n\n-- Query --"
        TL.putStrLn $ formatSMT2 q


showExpr :: ByteString -> IO ()
showExpr c = do
  withSolvers Z3 1 Nothing $ \s -> do
    e <- buildExpr s c
    T.putStrLn $ formatExpr (simplify e)

summaryStore :: IO ByteString
summaryStore = do
  let src =
        [i|
          contract A {
            uint x;
            function f(uint256 y) public {
               unchecked {
                 x += y;
                 x += y;
               }
            }
          }
        |]
  fmap fromJust (solcRuntime "A" src)

safeAdd :: IO ByteString
safeAdd = do
  let src =
        [i|
          contract SafeAdd {
            function add(uint x, uint y) public pure returns (uint z) {
                 require((z = x + y) >= x);
            }
          }
        |]
  fmap fromJust (solcRuntime "SafeAdd" src)



testContract :: IO ByteString
testContract = do
  let src =
        [i|
          contract C {
            uint x;
            function set(uint v) public {
              x = v + v;
            }
          }
          |]
  fmap fromJust (solcRuntime "C" src)

vat :: IO ByteString
vat = do
  let src =
        [i|
          /// vat.sol -- Dai CDP database

          // Copyright (C) 2018 Rain <rainbreak@riseup.net>
          //
          // This program is free software: you can redistribute it and/or modify
          // it under the terms of the GNU Affero General Public License as published by
          // the Free Software Foundation, either version 3 of the License, or
          // (at your option) any later version.
          //
          // This program is distributed in the hope that it will be useful,
          // but WITHOUT ANY WARRANTY; without even the implied warranty of
          // MERCHANTABILITY or FITNESS FOR A PARTICULAR PURPOSE.  See the
          // GNU Affero General Public License for more details.
          //
          // You should have received a copy of the GNU Affero General Public License
          // along with this program.  If not, see <https://www.gnu.org/licenses/>.

          // FIXME: This contract was altered compared to the production version.
          // It doesn't use LibNote anymore.
          // New deployments of this contract will need to include custom events (TO DO).

          contract Vat {
              // --- Auth ---
              mapping (address => uint) public wards;
              function rely(address usr) external auth { require(live == 1, "Vat/not-live"); wards[usr] = 1; }
              function deny(address usr) external auth { require(live == 1, "Vat/not-live"); wards[usr] = 0; }
              modifier auth {
                  require(wards[msg.sender] == 1, "Vat/not-authorized");
                  _;
              }

              mapping(address => mapping (address => uint)) public can;
              function hope(address usr) external { can[msg.sender][usr] = 1; }
              function nope(address usr) external { can[msg.sender][usr] = 0; }
              function wish(address bit, address usr) internal view returns (bool) {
                  return either(bit == usr, can[bit][usr] == 1);
              }

              // --- Data ---
              struct Ilk {
                  uint256 Art;   // Total Normalised Debt     [wad]
                  uint256 rate;  // Accumulated Rates         [ray]
                  uint256 spot;  // Price with Safety Margin  [ray]
                  uint256 line;  // Debt Ceiling              [rad]
                  uint256 dust;  // Urn Debt Floor            [rad]
              }
              struct Urn {
                  uint256 ink;   // Locked Collateral  [wad]
                  uint256 art;   // Normalised Debt    [wad]
              }

              mapping (bytes32 => Ilk)                       public ilks;
              mapping (bytes32 => mapping (address => Urn )) public urns;
              mapping (bytes32 => mapping (address => uint)) public gem;  // [wad]
              mapping (address => uint256)                   public dai;  // [rad]
              mapping (address => uint256)                   public sin;  // [rad]

              uint256 public debt;  // Total Dai Issued    [rad]
              uint256 public vice;  // Total Unbacked Dai  [rad]
              uint256 public Line;  // Total Debt Ceiling  [rad]
              uint256 public live;  // Active Flag

              // --- Init ---
              constructor() public {
                  wards[msg.sender] = 1;
                  live = 1;
              }

              // --- Math ---
              function _add(uint x, int y) internal pure returns (uint z) {
                  z = x + uint(y);
                  require(y >= 0 || z <= x);
                  require(y <= 0 || z >= x);
              }
              function _sub(uint x, int y) internal pure returns (uint z) {
                  z = x - uint(y);
                  require(y <= 0 || z <= x);
                  require(y >= 0 || z >= x);
              }
              function _mul(uint x, int y) internal pure returns (int z) {
                  z = int(x) * y;
                  require(int(x) >= 0);
                  require(y == 0 || z / y == int(x));
              }
              function _add(uint x, uint y) internal pure returns (uint z) {
                  require((z = x + y) >= x);
              }
              function _sub(uint x, uint y) internal pure returns (uint z) {
                  require((z = x - y) <= x);
              }
              function _mul(uint x, uint y) internal pure returns (uint z) {
                  require(y == 0 || (z = x * y) / y == x);
              }

              // --- Administration ---
              function init(bytes32 ilk) external auth {
                  require(ilks[ilk].rate == 0, "Vat/ilk-already-init");
                  ilks[ilk].rate = 10 ** 27;
              }
              function file(bytes32 what, uint data) external auth {
                  require(live == 1, "Vat/not-live");
                  if (what == "Line") Line = data;
                  else revert("Vat/file-unrecognized-param");
              }
              function file(bytes32 ilk, bytes32 what, uint data) external auth {
                  require(live == 1, "Vat/not-live");
                  if (what == "spot") ilks[ilk].spot = data;
                  else if (what == "line") ilks[ilk].line = data;
                  else if (what == "dust") ilks[ilk].dust = data;
                  else revert("Vat/file-unrecognized-param");
              }
              function cage() external auth {
                  live = 0;
              }

              // --- Fungibility ---
              function slip(bytes32 ilk, address usr, int256 wad) external auth {
                  gem[ilk][usr] = _add(gem[ilk][usr], wad);
              }
              function flux(bytes32 ilk, address src, address dst, uint256 wad) external {
                  require(wish(src, msg.sender), "Vat/not-allowed");
                  gem[ilk][src] = _sub(gem[ilk][src], wad);
                  gem[ilk][dst] = _add(gem[ilk][dst], wad);
              }
              function move(address src, address dst, uint256 rad) external {
                  require(wish(src, msg.sender), "Vat/not-allowed");
                  dai[src] = _sub(dai[src], rad);
                  dai[dst] = _add(dai[dst], rad);
              }

              function either(bool x, bool y) internal pure returns (bool z) {
                  assembly{ z := or(x, y)}
              }
              function both(bool x, bool y) internal pure returns (bool z) {
                  assembly{ z := and(x, y)}
              }

              // --- CDP Confiscation ---
              function grab(bytes32 i, address u, address v, address w, int dink, int dart) external auth {
                  Urn storage urn = urns[i][u];
                  Ilk storage ilk = ilks[i];

                  urn.ink = _add(urn.ink, dink);
                  urn.art = _add(urn.art, dart);
                  ilk.Art = _add(ilk.Art, dart);

                  int dtab = _mul(ilk.rate, dart);

                  gem[i][v] = _sub(gem[i][v], dink);
                  sin[w]    = _sub(sin[w],    dtab);
                  vice      = _sub(vice,      dtab);
              }
          }
          |]
  fmap fromJust (solcRuntime "Vat" src)

initVm :: ByteString -> VM
initVm bs = vm
  where
    contractCode = RuntimeCode (ConcreteRuntimeCode bs)
    c = Contract
      { contractcode = contractCode
      , balance      = 0
      , nonce        = 0
      , codehash     = keccak (ConcreteBuf bs)
      , opIxMap      = mkOpIxMap contractCode
      , codeOps      = mkCodeOps contractCode
      , external     = False
      }
    vm = makeVm $ VMOpts
<<<<<<< HEAD
      { EVM.vmoptContract       = c
      , EVM.vmoptCalldata       = (AbstractBuf "txdata", [])
      , EVM.vmoptValue          = CallValue 0
      , EVM.vmoptAddress        = Addr 0xffffffffffffffff
      , EVM.vmoptCaller         = Lit 0
      , EVM.vmoptOrigin         = Addr 0xffffffffffffffff
      , EVM.vmoptGas            = 0xffffffffffffffff
      , EVM.vmoptGaslimit       = 0xffffffffffffffff
      , EVM.vmoptInitialStorage = AbstractStore
      , EVM.vmoptBaseFee        = 0
      , EVM.vmoptPriorityFee    = 0
      , EVM.vmoptCoinbase       = 0
      , EVM.vmoptNumber         = 0
      , EVM.vmoptTimestamp      = Var "timestamp"
      , EVM.vmoptBlockGaslimit  = 0
      , EVM.vmoptGasprice       = 0
      , EVM.vmoptMaxCodeSize    = 0xffffffff
      , EVM.vmoptPrevRandao     = 420
      , EVM.vmoptSchedule       = FeeSchedule.berlin
      , EVM.vmoptChainId        = 1
      , EVM.vmoptCreate         = False
      , EVM.vmoptTxAccessList   = mempty
      , EVM.vmoptAllowFFI       = False
=======
      { contract      = c
      , calldata      = (AbstractBuf "txdata", [])
      , value         = CallValue 0
      , address       = Addr 0xffffffffffffffff
      , caller        = Lit 0
      , origin        = Addr 0xffffffffffffffff
      , gas           = 0xffffffffffffffff
      , gaslimit      = 0xffffffffffffffff
      , storageBase   = Symbolic
      , baseFee       = 0
      , priorityFee   = 0
      , coinbase      = 0
      , number        = 0
      , timestamp     = Var "timestamp"
      , blockGaslimit = 0
      , gasprice      = 0
      , maxCodeSize   = 0xffffffff
      , prevRandao    = 420
      , schedule      = FeeSchedule.berlin
      , chainId       = 1
      , create        = False
      , txAccessList  = mempty
      , allowFFI      = False
>>>>>>> b4a55366
      }


-- | Builds the Expr for the given evm bytecode object
buildExpr :: SolverGroup -> ByteString -> IO (Expr End)
buildExpr solvers bs = evalStateT (interpret (Fetch.oracle solvers Nothing) Nothing Nothing runExpr) (initVm bs)

dai :: IO ByteString
dai = do
  let src =
        [i|
        contract Dai {
            // --- Auth ---
            mapping (address => uint) public wards;
            function rely(address guy) external auth { wards[guy] = 1; }
            function deny(address guy) external auth { wards[guy] = 0; }
            modifier auth {
                require(wards[msg.sender] == 1, "Dai/not-authorized");
                _;
            }

            // --- ERC20 Data ---
            string  public constant name     = "Dai Stablecoin";
            string  public constant symbol   = "DAI";
            string  public constant version  = "1";
            uint8   public constant decimals = 18;
            uint256 public totalSupply;

            mapping (address => uint)                      public balanceOf;
            mapping (address => mapping (address => uint)) public allowance;

            event Approval(address indexed src, address indexed guy, uint wad);
            event Transfer(address indexed src, address indexed dst, uint wad);

            // --- Math ---
            function add(uint x, uint y) internal pure returns (uint z) {
                require((z = x + y) >= x);
            }
            function sub(uint x, uint y) internal pure returns (uint z) {
                require((z = x - y) <= x);
            }

            // --- EIP712 niceties ---
            constructor() public {
                wards[msg.sender] = 1;
            }

            // --- Token ---
            function transfer(address dst, uint wad) external returns (bool) {
                return transferFrom(msg.sender, dst, wad);
            }
            function transferFrom(address src, address dst, uint wad)
                public returns (bool)
            {
                require(balanceOf[src] >= wad, "Dai/insufficient-balance");
                if (src != msg.sender && allowance[src][msg.sender] != type(uint).max) {
                    require(allowance[src][msg.sender] >= wad, "Dai/insufficient-allowance");
                    allowance[src][msg.sender] = sub(allowance[src][msg.sender], wad);
                }
                balanceOf[src] = sub(balanceOf[src], wad);
                balanceOf[dst] = add(balanceOf[dst], wad);
                emit Transfer(src, dst, wad);
                return true;
            }
            function mint(address usr, uint wad) external auth {
                balanceOf[usr] = add(balanceOf[usr], wad);
                totalSupply    = add(totalSupply, wad);
                emit Transfer(address(0), usr, wad);
            }
            function burn(address usr, uint wad) external {
                require(balanceOf[usr] >= wad, "Dai/insufficient-balance");
                if (usr != msg.sender && allowance[usr][msg.sender] != type(uint).max) {
                    require(allowance[usr][msg.sender] >= wad, "Dai/insufficient-allowance");
                    allowance[usr][msg.sender] = sub(allowance[usr][msg.sender], wad);
                }
                balanceOf[usr] = sub(balanceOf[usr], wad);
                totalSupply    = sub(totalSupply, wad);
                emit Transfer(usr, address(0), wad);
            }
            function approve(address usr, uint wad) external returns (bool) {
                allowance[msg.sender][usr] = wad;
                emit Approval(msg.sender, usr, wad);
                return true;
            }

            // --- Alias ---
            function push(address usr, uint wad) external {
                transferFrom(msg.sender, usr, wad);
            }
            function pull(address usr, uint wad) external {
                transferFrom(usr, msg.sender, wad);
            }
            function move(address src, address dst, uint wad) external {
                transferFrom(src, dst, wad);
            }
        }
        |]
  fmap fromJust (solcRuntime "Dai" src)<|MERGE_RESOLUTION|>--- conflicted
+++ resolved
@@ -374,55 +374,29 @@
       , external     = False
       }
     vm = makeVm $ VMOpts
-<<<<<<< HEAD
-      { EVM.vmoptContract       = c
-      , EVM.vmoptCalldata       = (AbstractBuf "txdata", [])
-      , EVM.vmoptValue          = CallValue 0
-      , EVM.vmoptAddress        = Addr 0xffffffffffffffff
-      , EVM.vmoptCaller         = Lit 0
-      , EVM.vmoptOrigin         = Addr 0xffffffffffffffff
-      , EVM.vmoptGas            = 0xffffffffffffffff
-      , EVM.vmoptGaslimit       = 0xffffffffffffffff
-      , EVM.vmoptInitialStorage = AbstractStore
-      , EVM.vmoptBaseFee        = 0
-      , EVM.vmoptPriorityFee    = 0
-      , EVM.vmoptCoinbase       = 0
-      , EVM.vmoptNumber         = 0
-      , EVM.vmoptTimestamp      = Var "timestamp"
-      , EVM.vmoptBlockGaslimit  = 0
-      , EVM.vmoptGasprice       = 0
-      , EVM.vmoptMaxCodeSize    = 0xffffffff
-      , EVM.vmoptPrevRandao     = 420
-      , EVM.vmoptSchedule       = FeeSchedule.berlin
-      , EVM.vmoptChainId        = 1
-      , EVM.vmoptCreate         = False
-      , EVM.vmoptTxAccessList   = mempty
-      , EVM.vmoptAllowFFI       = False
-=======
-      { contract      = c
-      , calldata      = (AbstractBuf "txdata", [])
-      , value         = CallValue 0
-      , address       = Addr 0xffffffffffffffff
-      , caller        = Lit 0
-      , origin        = Addr 0xffffffffffffffff
-      , gas           = 0xffffffffffffffff
-      , gaslimit      = 0xffffffffffffffff
-      , storageBase   = Symbolic
-      , baseFee       = 0
-      , priorityFee   = 0
-      , coinbase      = 0
-      , number        = 0
-      , timestamp     = Var "timestamp"
-      , blockGaslimit = 0
-      , gasprice      = 0
-      , maxCodeSize   = 0xffffffff
-      , prevRandao    = 420
-      , schedule      = FeeSchedule.berlin
-      , chainId       = 1
-      , create        = False
-      , txAccessList  = mempty
-      , allowFFI      = False
->>>>>>> b4a55366
+      { contract       = c
+      , calldata       = (AbstractBuf "txdata", [])
+      , value          = CallValue 0
+      , address        = Addr 0xffffffffffffffff
+      , caller         = Lit 0
+      , origin         = Addr 0xffffffffffffffff
+      , gas            = 0xffffffffffffffff
+      , gaslimit       = 0xffffffffffffffff
+      , initialStorage = AbstractStore
+      , baseFee        = 0
+      , priorityFee    = 0
+      , coinbase       = 0
+      , number         = 0
+      , timestamp      = Var "timestamp"
+      , blockGaslimit  = 0
+      , gasprice       = 0
+      , maxCodeSize    = 0xffffffff
+      , prevRandao     = 420
+      , schedule       = FeeSchedule.berlin
+      , chainId        = 1
+      , create         = False
+      , txAccessList   = mempty
+      , allowFFI       = False
       }
 
 
