{-# Language CPP #-}
{-# Language TemplateHaskell #-}
{-# Language TypeApplications #-}
{-# LANGUAGE GADTs #-}
{-# LANGUAGE DataKinds #-}
{-# LANGUAGE DefaultSignatures #-}

{-# OPTIONS_GHC -Wno-inline-rule-shadowing #-}

module EVM.Types where

import Prelude hiding  (Word, LT, GT)

import Control.Arrow ((>>>))
import Crypto.Hash hiding (SHA256)
import Data.Aeson
import Data.Aeson qualified as JSON
import Data.Aeson.Types qualified as JSON
import Data.Bifunctor (first)
import Data.Bits (Bits, FiniteBits, shiftR, shift, shiftL, (.&.), (.|.))
import Data.ByteArray qualified as BA
import Data.Char
import Data.List (isPrefixOf, foldl')
import Data.ByteString (ByteString)
import Data.ByteString qualified as BS
import Data.ByteString.Base16 qualified as BS16
import Data.ByteString.Builder (byteStringHex, toLazyByteString)
import Data.ByteString.Char8 qualified as Char8
import Data.ByteString.Lazy (toStrict)
import Data.Word (Word8, Word32, Word64)
import Data.DoubleWord
import Data.DoubleWord.TH
import Data.Map (Map)
import Data.Maybe (fromMaybe)
import Data.Sequence qualified as Seq
import Data.Serialize qualified as Cereal
import Data.Text qualified as Text
import Data.Text.Encoding qualified as Text
import Data.Vector qualified as V
import Numeric (readHex, showHex)
import Options.Generic
<<<<<<< HEAD
import EVM.Hexdump (paddedShowHex)
import Control.Arrow ((>>>))
import Control.Monad

import qualified Data.ByteArray       as BA
import qualified Data.Aeson           as JSON
import qualified Data.Aeson.Types     as JSON
import qualified Data.ByteString      as BS
import qualified Data.Serialize.Get   as Cereal
import qualified Data.Text            as Text
import qualified Data.Text.Encoding   as Text
import qualified Data.Sequence        as Seq
import qualified Text.Regex.TDFA      as Regex
import qualified Text.Read
=======
import Text.Regex.TDFA qualified as Regex
import Text.Read qualified
>>>>>>> ddad9a04

-- Some stuff for "generic programming", needed to create Word512
import Data.Data

-- We need a 512-bit word for doing ADDMOD and MULMOD with full precision.
mkUnpackedDoubleWord "Word512" ''Word256 "Int512" ''Int256 ''Word256
  [''Typeable, ''Data, ''Generic]


newtype W256 = W256 Word256
  deriving
    ( Num, Integral, Real, Ord, Generic
    , Bits , FiniteBits, Enum, Eq , Bounded
    )

{- |
  Expr implements an abstract respresentation of an EVM program

  This type can give insight into the provenance of a term which is useful,
  both for the aesthetic purpose of printing terms in a richer way, but also to
  allow optimizations on the AST instead of letting the SMT solver do all the
  heavy lifting.

  Memory, calldata, and returndata are all represented as a Buf. Semantically
  speaking a Buf is a byte array with of size 2^256.

  Bufs have two base constructors:
    - AbstractBuf:    all elements are fully abstract values
    - ConcreteBuf bs: all elements past (length bs) are zero

  Bufs can be read from with:
    - ReadByte idx buf: read the byte at idx from buf
    - ReadWord idx buf: read the byte at idx from buf

  Bufs can be written to with:
    - WriteByte idx val buf: write val to idx in buf
    - WriteWord idx val buf: write val to idx in buf
    - CopySlice srcOffset dstOffset size src dst:
        overwrite dstOffset -> dstOffset + size in dst with srcOffset -> srcOffset + size from src

  Note that the shared usage of `Buf` does allow for the construction of some
  badly typed Expr instances (e.g. an MSTORE on top of the contents of calldata
  instead of some previous instance of memory), we accept this for the
  sake of simplifying pattern matches against a Buf expression.

  Storage expressions are similar, but instead of writing regions of bytes, we
  write a word to a particular key in a given addresses storage. Note that as
  with a Buf, writes can be sequenced on top of concrete, empty and fully
  abstract starting states.

  One important principle is that of local context: e.g. each term representing
  a write to a Buf / Storage / Logs will always contain a copy of the state
  that is being added to, this ensures that all context relevant to a given
  operation is contained within the term that represents that operation.

  When dealing with Expr instances we assume that concrete expressions have
  been reduced to their smallest possible representation (i.e. a `Lit`,
  `ConcreteBuf`, or `ConcreteStore`). Failure to adhere to this invariant will
  result in your concrete term being treated as symbolic, and may produce
  unexpected errors. In the future we may wish to consider encoding the
  concreteness of a given term directly in the type of that term, since such
  type level shenanigans tends to complicate implementation, we skip this for
  now.
-}

-- phantom type tags for AST construction
data EType
  = Buf
  | Storage
  | Log
  | EWord
  | Byte
  | End
  deriving (Typeable)

-- EVM errors
data Error
  = Invalid
  | IllegalOverflow
  | StackLimitExceeded
  | InvalidMemoryAccess
  | BadJumpDestination
  | StackUnderrun
  | SelfDestruct
  | TmpErr String
  deriving (Show, Eq, Ord)

-- Variables refering to a global environment
data GVar (a :: EType) where
  BufVar :: Int -> GVar Buf
  StoreVar :: Int -> GVar Storage

deriving instance Show (GVar a)
deriving instance Eq (GVar a)
deriving instance Ord (GVar a)


-- add type level list of constraints
data Expr (a :: EType) where

  -- identifiers

  Lit            :: {-# UNPACK #-} !W256 -> Expr EWord
  Var            :: Text -> Expr EWord
  GVar           :: GVar a -> Expr a

  -- bytes

  LitByte        :: {-# UNPACK #-} !Word8 -> Expr Byte
  IndexWord      :: Expr EWord -> Expr EWord -> Expr Byte
  EqByte         :: Expr Byte  -> Expr Byte  -> Expr EWord

  -- TODO: rm readWord in favour of this?
  JoinBytes      :: Expr Byte -> Expr Byte -> Expr Byte -> Expr Byte
                 -> Expr Byte -> Expr Byte -> Expr Byte -> Expr Byte
                 -> Expr Byte -> Expr Byte -> Expr Byte -> Expr Byte
                 -> Expr Byte -> Expr Byte -> Expr Byte -> Expr Byte
                 -> Expr Byte -> Expr Byte -> Expr Byte -> Expr Byte
                 -> Expr Byte -> Expr Byte -> Expr Byte -> Expr Byte
                 -> Expr Byte -> Expr Byte -> Expr Byte -> Expr Byte
                 -> Expr Byte -> Expr Byte -> Expr Byte -> Expr Byte
                 -> Expr EWord
  -- control flow

  Revert         :: [Prop] -> Expr Buf -> Expr End
  Failure        :: [Prop] -> Error -> Expr End
  Return         :: [Prop] -> Expr Buf -> Expr Storage -> Expr End
  ITE            :: Expr EWord -> Expr End -> Expr End -> Expr End

  -- integers

  Add            :: Expr EWord -> Expr EWord -> Expr EWord
  Sub            :: Expr EWord -> Expr EWord -> Expr EWord
  Mul            :: Expr EWord -> Expr EWord -> Expr EWord
  Div            :: Expr EWord -> Expr EWord -> Expr EWord
  SDiv           :: Expr EWord -> Expr EWord -> Expr EWord
  Mod            :: Expr EWord -> Expr EWord -> Expr EWord
  SMod           :: Expr EWord -> Expr EWord -> Expr EWord
  AddMod         :: Expr EWord -> Expr EWord -> Expr EWord -> Expr EWord
  MulMod         :: Expr EWord -> Expr EWord -> Expr EWord -> Expr EWord
  Exp            :: Expr EWord -> Expr EWord -> Expr EWord
  SEx            :: Expr EWord -> Expr EWord -> Expr EWord
  Min            :: Expr EWord -> Expr EWord -> Expr EWord
  Max            :: Expr EWord -> Expr EWord -> Expr EWord

  -- booleans

  LT             :: Expr EWord -> Expr EWord -> Expr EWord
  GT             :: Expr EWord -> Expr EWord -> Expr EWord
  LEq            :: Expr EWord -> Expr EWord -> Expr EWord
  GEq            :: Expr EWord -> Expr EWord -> Expr EWord
  SLT            :: Expr EWord -> Expr EWord -> Expr EWord
  SGT            :: Expr EWord -> Expr EWord -> Expr EWord
  Eq             :: Expr EWord -> Expr EWord -> Expr EWord
  IsZero         :: Expr EWord -> Expr EWord

  -- bits

  And            :: Expr EWord -> Expr EWord -> Expr EWord
  Or             :: Expr EWord -> Expr EWord -> Expr EWord
  Xor            :: Expr EWord -> Expr EWord -> Expr EWord
  Not            :: Expr EWord -> Expr EWord
  SHL            :: Expr EWord -> Expr EWord -> Expr EWord
  SHR            :: Expr EWord -> Expr EWord -> Expr EWord
  SAR            :: Expr EWord -> Expr EWord -> Expr EWord

  -- Hashes

  Keccak         :: Expr Buf -> Expr EWord
  SHA256         :: Expr Buf -> Expr EWord

  -- block context

  Origin         :: Expr EWord
  BlockHash      :: Expr EWord -> Expr EWord
  Coinbase       :: Expr EWord
  Timestamp      :: Expr EWord
  BlockNumber    :: Expr EWord
  PrevRandao     :: Expr EWord
  GasLimit       :: Expr EWord
  ChainId        :: Expr EWord
  BaseFee        :: Expr EWord

  -- frame context

  CallValue      :: Int                -- frame idx
                 -> Expr EWord

  Caller         :: Int                -- frame idx
                 -> Expr EWord

  Address        :: Int                -- frame idx
                 -> Expr EWord

  Balance        :: Int                -- frame idx
                 -> Int                -- PC (in case we're checking the current contract)
                 -> Expr EWord         -- address
                 -> Expr EWord

  SelfBalance    :: Int                -- frame idx
                 -> Int                -- PC
                 -> Expr EWord

  Gas            :: Int                -- frame idx
                 -> Int                -- PC
                 -> Expr EWord

  -- code

  CodeSize       :: Expr EWord         -- address
                 -> Expr EWord         -- size

  ExtCodeHash    :: Expr EWord         -- address
                 -> Expr EWord         -- size

  -- logs

  LogEntry       :: Expr EWord         -- address
                 -> Expr Buf           -- data
                 -> [Expr EWord]       -- topics
                 -> Expr Log

  -- Contract Creation

  Create         :: Expr EWord         -- value
                 -> Expr EWord         -- offset
                 -> Expr EWord         -- size
                 -> Expr Buf           -- memory
                 -> [Expr Log]          -- logs
                 -> Expr Storage       -- storage
                 -> Expr EWord         -- address

  Create2        :: Expr EWord         -- value
                 -> Expr EWord         -- offset
                 -> Expr EWord         -- size
                 -> Expr EWord         -- salt
                 -> Expr Buf           -- memory
                 -> [Expr Log]          -- logs
                 -> Expr Storage       -- storage
                 -> Expr EWord         -- address

  -- Calls

  Call           :: Expr EWord         -- gas
                 -> Maybe (Expr EWord) -- target
                 -> Expr EWord         -- value
                 -> Expr EWord         -- args offset
                 -> Expr EWord         -- args size
                 -> Expr EWord         -- ret offset
                 -> Expr EWord         -- ret size
                 -> [Expr Log]          -- logs
                 -> Expr Storage       -- storage
                 -> Expr EWord         -- success

  CallCode       :: Expr EWord         -- gas
                 -> Expr EWord         -- address
                 -> Expr EWord         -- value
                 -> Expr EWord         -- args offset
                 -> Expr EWord         -- args size
                 -> Expr EWord         -- ret offset
                 -> Expr EWord         -- ret size
                 -> [Expr Log]         -- logs
                 -> Expr Storage       -- storage
                 -> Expr EWord         -- success

  DelegeateCall  :: Expr EWord         -- gas
                 -> Expr EWord         -- address
                 -> Expr EWord         -- value
                 -> Expr EWord         -- args offset
                 -> Expr EWord         -- args size
                 -> Expr EWord         -- ret offset
                 -> Expr EWord         -- ret size
                 -> [Expr Log]         -- logs
                 -> Expr Storage       -- storage
                 -> Expr EWord         -- success

  -- storage

  EmptyStore     :: Expr Storage
  ConcreteStore  :: Map W256 (Map W256 W256) -> Expr Storage
  AbstractStore  :: Expr Storage

  SLoad          :: Expr EWord         -- address
                 -> Expr EWord         -- index
                 -> Expr Storage       -- storage
                 -> Expr EWord         -- result

  SStore         :: Expr EWord         -- address
                 -> Expr EWord         -- index
                 -> Expr EWord         -- value
                 -> Expr Storage       -- old storage
                 -> Expr Storage       -- new storae

  -- buffers

  ConcreteBuf    :: ByteString -> Expr Buf
  AbstractBuf    :: Text -> Expr Buf

  ReadWord       :: Expr EWord         -- index
                 -> Expr Buf           -- src
                 -> Expr EWord

  ReadByte       :: Expr EWord         -- index
                 -> Expr Buf           -- src
                 -> Expr Byte

  WriteWord      :: Expr EWord         -- dst offset
                 -> Expr EWord         -- value
                 -> Expr Buf           -- prev
                 -> Expr Buf

  WriteByte      :: Expr EWord         -- dst offset
                 -> Expr Byte          -- value
                 -> Expr Buf           -- prev
                 -> Expr Buf

  CopySlice      :: Expr EWord         -- src offset
                 -> Expr EWord         -- dst offset
                 -> Expr EWord         -- size
                 -> Expr Buf           -- src
                 -> Expr Buf           -- dst
                 -> Expr Buf

  BufLength      :: Expr Buf -> Expr EWord

deriving instance Show (Expr a)
deriving instance Eq (Expr a)
deriving instance Ord (Expr a)

-- The language of assertable expressions.
-- This is useful when generating SMT queries based on Expr instances, since
-- the translation of Eq and other boolean operators from Expr to SMT is an
-- (ite (eq a b) 1 0). We can use the boolean operators here to remove some
-- unescessary `ite` statements from our SMT encoding.
data Prop where
  PEq :: forall a . Typeable a => Expr a -> Expr a -> Prop
  PLT :: Expr EWord -> Expr EWord -> Prop
  PGT :: Expr EWord -> Expr EWord -> Prop
  PGEq :: Expr EWord -> Expr EWord -> Prop
  PLEq :: Expr EWord -> Expr EWord -> Prop
  PNeg :: Prop -> Prop
  PAnd :: Prop -> Prop -> Prop
  POr :: Prop -> Prop -> Prop
  PImpl :: Prop -> Prop -> Prop
  PBool :: Bool -> Prop
deriving instance (Show Prop)

infixr 3 .&&
(.&&) :: Prop -> Prop -> Prop
x .&& y = PAnd x y

infixr 2 .||
(.||) :: Prop -> Prop -> Prop
x .|| y = POr x y

infix 4 .<, .<=, .>, .>=
(.<) :: Expr EWord -> Expr EWord -> Prop
x .< y = PLT x y
(.<=) :: Expr EWord -> Expr EWord -> Prop
x .<= y = PLEq x y
(.>) :: Expr EWord -> Expr EWord -> Prop
x .> y = PGT x y
(.>=) :: Expr EWord -> Expr EWord -> Prop
x .>= y = PGEq x y

infix 4 .==, ./=
(.==) :: (Typeable a) => Expr a -> Expr a -> Prop
x .== y = PEq x y
(./=) :: (Typeable a) => Expr a -> Expr a -> Prop
x ./= y = PNeg (PEq x y)

pand :: [Prop] -> Prop
pand = foldl' PAnd (PBool True)

por :: [Prop] -> Prop
por = foldl' POr (PBool False)

instance Eq Prop where
  PBool a == PBool b = a == b
  PEq (a :: Expr x) (b :: Expr x) == PEq (c :: Expr y) (d :: Expr y)
    = case eqT @x @y of
       Just Refl -> a == c && b == d
       Nothing -> False
  PLT a b == PLT c d = a == c && b == d
  PGT a b == PGT c d = a == c && b == d
  PGEq a b == PGEq c d = a == c && b == d
  PLEq a b == PLEq c d = a == c && b == d
  PNeg a == PNeg b = a == b
  PAnd a b == PAnd c d = a == c && b == d
  POr a b == POr c d = a == c && b == d
  PImpl a b == PImpl c d = a == c && b == d
  _ == _ = False

instance Ord Prop where
  PBool a <= PBool b = a <= b
  PEq (a :: Expr x) (b :: Expr x) <= PEq (c :: Expr y) (d :: Expr y)
    = case eqT @x @y of
       Just Refl -> a <= c && b <= d
       Nothing -> False
  PLT a b <= PLT c d = a <= c && b <= d
  PGT a b <= PGT c d = a <= c && b <= d
  PGEq a b <= PGEq c d = a <= c && b <= d
  PLEq a b <= PLEq c d = a <= c && b <= d
  PNeg a <= PNeg b = a <= b
  PAnd a b <= PAnd c d = a <= c && b <= d
  POr a b <= POr c d = a <= c && b <= d
  PImpl a b <= PImpl c d = a <= c && b <= d
  _ <= _ = False


unlit :: Expr EWord -> Maybe W256
unlit (Lit x) = Just x
unlit _ = Nothing

unlitByte :: Expr Byte -> Maybe Word8
unlitByte (LitByte x) = Just x
unlitByte _ = Nothing

newtype ByteStringS = ByteStringS ByteString deriving (Eq, Generic)

instance Show ByteStringS where
  show (ByteStringS x) = ("0x" ++) . Text.unpack . fromBinary $ x
    where
      fromBinary =
        Text.decodeUtf8 . toStrict . toLazyByteString . byteStringHex

instance JSON.FromJSON ByteStringS where
  parseJSON (JSON.String x) = case BS16.decodeBase16' x of
                                Left _ -> mzero
                                Right bs -> pure (ByteStringS bs)
  parseJSON _ = mzero

instance JSON.ToJSON ByteStringS where
  toJSON (ByteStringS x) = JSON.String (Text.pack $ "0x" ++ (concatMap (paddedShowHex 2) . BS.unpack $ x))

newtype Addr = Addr { addressWord160 :: Word160 }
  deriving
    ( Num, Integral, Real, Ord, Enum
    , Eq, Generic, Bits, FiniteBits
    )
instance JSON.ToJSON Addr where
  toJSON = JSON.String . Text.pack . show

maybeLitWord :: Expr EWord -> Maybe W256
maybeLitWord (Lit w) = Just w
maybeLitWord _ = Nothing

instance Read W256 where
  readsPrec _ "0x" = [(0, "")]
  readsPrec n s = first W256 <$> readsPrec n s

instance Show W256 where
  showsPrec _ s = ("0x" ++) . showHex s

instance JSON.ToJSON W256 where
  toJSON x = JSON.String  $ Text.pack ("0x" ++ pad ++ cutshow)
    where
      cutshow = drop 2 $ show x
      pad = replicate (64 - length (cutshow)) '0'

newtype W64 = W64 Data.Word.Word64
  deriving
    ( Num, Integral, Real, Ord, Generic
    , Bits , FiniteBits, Enum, Eq , Bounded
    )
instance JSON.FromJSON W64

instance Read W64 where
  readsPrec _ "0x" = [(0, "")]
  readsPrec n s = first W64 <$> readsPrec n s

instance Show W64 where
  showsPrec _ s = ("0x" ++) . showHex s

instance JSON.ToJSON W64 where
  toJSON x = JSON.String  $ Text.pack $ show x

instance Read Addr where
  readsPrec _ ('0':'x':s) = readHex s
  readsPrec _ s = readHex s

instance Show Addr where
  showsPrec _ addr next =
    let hex = showHex addr next
        str = replicate (40 - length hex) '0' ++ hex
    in "0x" ++ toChecksumAddress str ++ drop 40 str

instance JSON.ToJSONKey Addr where
  toJSONKey = JSON.toJSONKeyText (addrKey)
    where
      addrKey :: Addr -> Text
      addrKey addr = Text.pack $ replicate (40 - length hex) '0' ++ hex
        where
          hex = show addr

-- https://eips.ethereum.org/EIPS/eip-55
toChecksumAddress :: String -> String
toChecksumAddress addr = zipWith transform nibbles addr
  where
    nibbles = unpackNibbles . BS.take 20 $ keccakBytes (Char8.pack addr)
    transform nibble = if nibble >= 8 then toUpper else id

strip0x :: ByteString -> ByteString
strip0x bs = if "0x" `Char8.isPrefixOf` bs then Char8.drop 2 bs else bs

strip0x' :: String -> String
strip0x' s = if "0x" `isPrefixOf` s then drop 2 s else s

instance FromJSON W256 where
  parseJSON v = do
    s <- Text.unpack <$> parseJSON v
    case reads s of
      [(x, "")]  -> return x
      _          -> fail $ "invalid hex word (" ++ s ++ ")"

instance FromJSON Addr where
  parseJSON v = do
    s <- Text.unpack <$> parseJSON v
    case reads s of
      [(x, "")] -> return x
      _         -> fail $ "invalid address (" ++ s ++ ")"

#if MIN_VERSION_aeson(1, 0, 0)

instance FromJSONKey W256 where
  fromJSONKey = FromJSONKeyTextParser $ \s ->
    case reads (Text.unpack s) of
      [(x, "")]  -> return x
      _          -> fail $ "invalid word (" ++ Text.unpack s ++ ")"

instance FromJSONKey Addr where
  fromJSONKey = FromJSONKeyTextParser $ \s ->
    case reads (Text.unpack s) of
      [(x, "")] -> return x
      _         -> fail $ "invalid word (" ++ Text.unpack s ++ ")"

#endif

instance ParseField W256
instance ParseFields W256
instance ParseRecord W256 where
  parseRecord = fmap getOnly parseRecord

instance ParseField Addr
instance ParseFields Addr
instance ParseRecord Addr where
  parseRecord = fmap getOnly parseRecord

hexByteString :: String -> ByteString -> ByteString
hexByteString msg bs =
  case BS16.decodeBase16 bs of
    Right x -> x
    _ -> error ("invalid hex bytestring for " ++ msg)

hexText :: Text -> ByteString
hexText t =
  case BS16.decodeBase16 (Text.encodeUtf8 (Text.drop 2 t)) of
    Right x -> x
    _ -> error ("invalid hex bytestring " ++ show t)

readN :: Integral a => String -> a
readN s = fromIntegral (read s :: Integer)

readNull :: Read a => a -> String -> a
readNull x = fromMaybe x . Text.Read.readMaybe

wordField :: JSON.Object -> Key -> JSON.Parser W256
wordField x f = ((readNull 0) . Text.unpack)
                  <$> (x .: f)

word64Field :: JSON.Object -> Key -> JSON.Parser Word64
word64Field x f = ((readNull 0) . Text.unpack)
                  <$> (x .: f)

addrField :: JSON.Object -> Key -> JSON.Parser Addr
addrField x f = (read . Text.unpack) <$> (x .: f)

addrFieldMaybe :: JSON.Object -> Key -> JSON.Parser (Maybe Addr)
addrFieldMaybe x f = (Text.Read.readMaybe . Text.unpack) <$> (x .: f)

dataField :: JSON.Object -> Key -> JSON.Parser ByteString
dataField x f = hexText <$> (x .: f)

toWord512 :: W256 -> Word512
toWord512 (W256 x) = fromHiAndLo 0 x

fromWord512 :: Word512 -> W256
fromWord512 x = W256 (loWord x)

num :: (Integral a, Num b) => a -> b
num = fromIntegral

padLeft :: Int -> ByteString -> ByteString
padLeft n xs = BS.replicate (n - BS.length xs) 0 <> xs

padRight :: Int -> ByteString -> ByteString
padRight n xs = xs <> BS.replicate (n - BS.length xs) 0

padRight' :: Int -> String -> String
padRight' n xs = xs <> replicate (n - length xs) '0'

-- | Right padding  / truncating
--truncpad :: Int -> [SWord 8] -> [SWord 8]
--truncpad n xs = if m > n then take n xs
                --else mappend xs (replicate (n - m) 0)
  --where m = length xs

padLeft' :: Int -> V.Vector (Expr Byte) -> V.Vector (Expr Byte)
padLeft' n xs = V.replicate (n - length xs) (LitByte 0) <> xs

word256 :: ByteString -> Word256
word256 xs | BS.length xs == 1 =
  -- optimize one byte pushes
  Word256 (Word128 0 0) (Word128 0 (fromIntegral $ BS.head xs))
word256 xs = case Cereal.runGet m (padLeft 32 xs) of
               Left _ -> error "internal error"
               Right x -> x
  where
    m = do a <- Cereal.getWord64be
           b <- Cereal.getWord64be
           c <- Cereal.getWord64be
           d <- Cereal.getWord64be
           pure $ Word256 (Word128 a b) (Word128 c d)

word :: ByteString -> W256
word = W256 . word256

fromBE :: (Integral a) => ByteString -> a
fromBE xs = if xs == mempty then 0
  else 256 * fromBE (BS.init xs)
       + (num $ BS.last xs)

asBE :: (Integral a) => a -> ByteString
asBE 0 = mempty
asBE x = asBE (x `div` 256)
  <> BS.pack [num $ x `mod` 256]

word256Bytes :: W256 -> ByteString
word256Bytes (W256 (Word256 (Word128 a b) (Word128 c d))) =
  Cereal.encode a <> Cereal.encode b <> Cereal.encode c <> Cereal.encode d

word160Bytes :: Addr -> ByteString
word160Bytes (Addr (Word160 a (Word128 b c))) =
  Cereal.encode a <> Cereal.encode b <> Cereal.encode c

newtype Nibble = Nibble Word8
  deriving ( Num, Integral, Real, Ord, Enum, Eq, Bounded, Generic)

instance Show Nibble where
  show = (:[]) . intToDigit . num

-- Get first and second Nibble from byte
hi, lo :: Word8 -> Nibble
hi b = Nibble $ b `shiftR` 4
lo b = Nibble $ b .&. 0x0f

toByte :: Nibble -> Nibble -> Word8
toByte  (Nibble high) (Nibble low) = high `shift` 4 .|. low

unpackNibbles :: ByteString -> [Nibble]
unpackNibbles bs = BS.unpack bs >>= unpackByte
  where unpackByte b = [hi b, lo b]

-- Well-defined for even length lists only (plz dependent types)
packNibbles :: [Nibble] -> ByteString
packNibbles [] = mempty
packNibbles (n1:n2:ns) = BS.singleton (toByte n1 n2) <> packNibbles ns
packNibbles _ = error "can't pack odd number of nibbles"

toWord64 :: W256 -> Maybe Word64
toWord64 n =
  if n <= num (maxBound :: Word64)
    then let (W256 (Word256 _ (Word128 _ n'))) = n in Just n'
    else Nothing

toInt :: W256 -> Maybe Int
toInt n =
  if n <= num (maxBound :: Int)
    then let (W256 (Word256 _ (Word128 _ n'))) = n in Just (fromIntegral n')
    else Nothing

-- Keccak hashing

keccakBytes :: ByteString -> ByteString
keccakBytes =
  (hash :: ByteString -> Digest Keccak_256)
    >>> BA.convert

word32 :: [Word8] -> Word32
word32 xs = sum [ fromIntegral x `shiftL` (8*n)
                | (n, x) <- zip [0..] (reverse xs) ]

keccak :: Expr Buf -> Expr EWord
keccak (ConcreteBuf bs) = Lit $ keccak' bs
keccak buf = Keccak buf

keccak' :: ByteString -> W256
keccak' = keccakBytes >>> BS.take 32 >>> word

abiKeccak :: ByteString -> Word32
abiKeccak =
  keccakBytes
    >>> BS.take 4
    >>> BS.unpack
    >>> word32

-- Utils

concatMapM :: Monad m => (a -> m [b]) -> [a] -> m [b]
concatMapM f xs = fmap concat (mapM f xs)

regexMatches :: Text -> Text -> Bool
regexMatches regexSource =
  let
    compOpts =
      Regex.defaultCompOpt { Regex.lastStarGreedy = True }
    execOpts =
      Regex.defaultExecOpt { Regex.captureGroups = False }
    regex = Regex.makeRegexOpts compOpts execOpts (Text.unpack regexSource)
  in
    Regex.matchTest regex . Seq.fromList . Text.unpack

data VMTrace =
  VMTrace
  { tracePc      :: Int
  , traceOp      :: Int
  , traceStack   :: [W256]
  , traceMemSize :: Data.Word.Word64
  , traceDepth   :: Int
  , traceGas     :: Data.Word.Word64
  , traceError   :: Maybe String
  } deriving (Generic, Show)
instance JSON.ToJSON VMTrace where
  toEncoding = JSON.genericToEncoding JSON.defaultOptions
instance JSON.FromJSON VMTrace

bsToHex :: ByteString -> String
bsToHex bs = concatMap (paddedShowHex 2) (BS.unpack bs)

bssToBs :: ByteStringS -> ByteString
bssToBs (ByteStringS bs) = bs<|MERGE_RESOLUTION|>--- conflicted
+++ resolved
@@ -39,25 +39,11 @@
 import Data.Vector qualified as V
 import Numeric (readHex, showHex)
 import Options.Generic
-<<<<<<< HEAD
 import EVM.Hexdump (paddedShowHex)
-import Control.Arrow ((>>>))
 import Control.Monad
 
-import qualified Data.ByteArray       as BA
-import qualified Data.Aeson           as JSON
-import qualified Data.Aeson.Types     as JSON
-import qualified Data.ByteString      as BS
-import qualified Data.Serialize.Get   as Cereal
-import qualified Data.Text            as Text
-import qualified Data.Text.Encoding   as Text
-import qualified Data.Sequence        as Seq
 import qualified Text.Regex.TDFA      as Regex
 import qualified Text.Read
-=======
-import Text.Regex.TDFA qualified as Regex
-import Text.Read qualified
->>>>>>> ddad9a04
 
 -- Some stuff for "generic programming", needed to create Word512
 import Data.Data
