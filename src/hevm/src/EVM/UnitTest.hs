{-# Language DataKinds #-}
{-# Language ImplicitParams #-}

module EVM.UnitTest where

import Prelude hiding (Word)

import EVM hiding (Unknown)
import EVM.ABI
import EVM.Concrete
import EVM.SMT
import EVM.Dapp
import EVM.Debug (srcMapCodePos)
import EVM.Exec
import EVM.Expr (litAddr, readStorage')
import EVM.Format
import EVM.Solidity
import EVM.SymExec
import EVM.Types
import EVM.Transaction (initTx)
import EVM.RLP
import qualified EVM.Facts     as Facts
import qualified EVM.Facts.Git as Git
import qualified EVM.Fetch

import qualified EVM.FeeSchedule as FeeSchedule

import EVM.Stepper (Stepper, interpret)
import qualified EVM.Stepper as Stepper
import qualified Control.Monad.Operational as Operational

import Control.Lens hiding (Indexed, elements, List, passing)
import Control.Monad.State.Strict hiding (state)
import qualified Control.Monad.State.Strict as State

import Control.Monad.Par.Class (spawn_)
import Control.Monad.Par.IO (runParIO)

import qualified Data.ByteString.Lazy as BSLazy
import Data.Binary.Get    (runGet)
import Data.ByteString    (ByteString)
import Data.Decimal       (DecimalRaw(..))
import Data.Either        (isRight, lefts)
import Data.Foldable      (toList)
import Data.Map           (Map)
import Data.Maybe         (fromMaybe, catMaybes, fromJust, isJust, fromMaybe, mapMaybe, isNothing)
import Data.Text          (isPrefixOf, stripSuffix, intercalate, Text, pack, unpack)
import Data.Word          (Word8, Word32)
import Data.Text.Encoding (encodeUtf8)
import System.Environment (lookupEnv)
import System.IO          (hFlush, stdout)

import qualified Control.Monad.Par.Class as Par
import qualified Data.ByteString as BS
import qualified Data.Map as Map
import qualified Data.Sequence as Seq
import qualified Data.Text as Text
import qualified Data.Text.IO as Text

import Data.MultiSet (MultiSet)
import qualified Data.MultiSet as MultiSet

import Data.Set (Set)
import qualified Data.Set as Set

import Data.Vector (Vector)
import qualified Data.Vector as Vector

import Test.QuickCheck hiding (verbose)

data UnitTestOptions = UnitTestOptions
  { oracle      :: EVM.Query -> IO (EVM ())
  , verbose     :: Maybe Int
  , maxIter     :: Maybe Integer
  , askSmtIters :: Maybe Integer
  , maxDepth    :: Maybe Int
  , smtTimeout  :: Maybe Integer
  , solver      :: Maybe Text
  , covMatch    :: Maybe Text
  , match       :: Text
  , fuzzRuns    :: Int
  , replay      :: Maybe (Text, BSLazy.ByteString)
  , vmModifier  :: VM -> VM
  , dapp        :: DappInfo
  , testParams  :: TestVMParams
  , ffiAllowed  :: Bool
  }

data TestVMParams = TestVMParams
  { testAddress       :: Addr
  , testCaller        :: Addr
  , testOrigin        :: Addr
  , testGasCreate     :: W256
  , testGasCall       :: W256
  , testBaseFee       :: W256
  , testPriorityFee   :: W256
  , testBalanceCreate :: W256
  , testCoinbase      :: Addr
  , testNumber        :: W256
  , testTimestamp     :: W256
  , testGaslimit      :: W256
  , testGasprice      :: W256
  , testMaxCodeSize   :: W256
  , testDifficulty    :: W256
  , testChainId       :: W256
  }

defaultGasForCreating :: W256
defaultGasForCreating = 0xffffffffffff

defaultGasForInvoking :: W256
defaultGasForInvoking = 0xffffffffffff

defaultBalanceForTestContract :: W256
defaultBalanceForTestContract = 0xffffffffffffffffffffffff

defaultMaxCodeSize :: W256
defaultMaxCodeSize = 0xffffffff

type ABIMethod = Text

-- | Top level CLI endpoint for dapp-test
dappTest :: UnitTestOptions -> SolverGroup -> String -> Maybe String -> IO Bool
dappTest opts solvers solcFile cache = do
  out <- liftIO $ readSolc solcFile
  case out of
    Just (contractMap, _) -> do
      let unitTests = findUnitTests (EVM.UnitTest.match opts) $ Map.elems contractMap
      results <- concatMapM (runUnitTestContract opts solvers contractMap) unitTests
      let (passing, vms) = unzip results
      case cache of
        Nothing ->
          pure ()
        Just path ->
          -- merge all of the post-vm caches and save into the state
          let
            cache' = mconcat [view EVM.cache vm | vm <- vms]
          in
            liftIO $ Git.saveFacts (Git.RepoAt path) (Facts.cacheFacts cache')

      if and passing
         then return True
         else return False
    Nothing ->
      error ("Failed to read Solidity JSON for `" ++ solcFile ++ "'")


-- | Assuming a constructor is loaded, this stepper will run the constructor
-- to create the test contract, give it an initial balance, and run `setUp()'.
initializeUnitTest :: UnitTestOptions -> SolcContract -> Stepper ()
initializeUnitTest UnitTestOptions { .. } theContract = do

  let addr = testAddress testParams

  Stepper.evm $ do
    -- Maybe modify the initial VM, e.g. to load library code
    modify vmModifier
    -- Make a trace entry for running the constructor
    pushTrace (EntryTrace "constructor")

  -- Constructor is loaded; run until it returns code
  void Stepper.execFully

  Stepper.evm $ do
    -- Give a balance to the test target
    env . contracts . ix addr . balance += testBalanceCreate testParams

    -- call setUp(), if it exists, to initialize the test contract
    let theAbi = view abiMap theContract
        setUp  = abiKeccak (encodeUtf8 "setUp()")

    when (isJust (Map.lookup setUp theAbi)) $ do
      abiCall testParams (Left ("setUp()", emptyAbi))
      popTrace
      pushTrace (EntryTrace "setUp()")

  -- Let `setUp()' run to completion
  res <- Stepper.execFully
  Stepper.evm $ case res of
    Left e -> pushTrace (ErrorTrace e)
    _ -> popTrace

-- | Assuming a test contract is loaded and initialized, this stepper
-- will run the specified test method and return whether it succeeded.
runUnitTest :: UnitTestOptions -> ABIMethod -> AbiValue -> Stepper Bool
runUnitTest a method args = do
  x <- execTestStepper a method args
  checkFailures a method x

execTestStepper :: UnitTestOptions -> ABIMethod -> AbiValue -> Stepper Bool
execTestStepper UnitTestOptions { .. } methodName' method = do
  -- Set up the call to the test method
  Stepper.evm $ do
    abiCall testParams (Left (methodName', method))
    pushTrace (EntryTrace methodName')
  -- Try running the test method
  Stepper.execFully >>= \case
     -- If we failed, put the error in the trace.
    Left e -> Stepper.evm (pushTrace (ErrorTrace e) >> popTrace) >> pure True
    _ -> pure False

exploreStep :: UnitTestOptions -> ByteString -> Stepper Bool
exploreStep UnitTestOptions{..} bs = do
  Stepper.evm $ do
    cs <- use (env . contracts)
    abiCall testParams (Right bs)
    let (Method _ inputs sig _ _) = fromMaybe (error "unknown abi call") $ Map.lookup (num $ word $ BS.take 4 bs) (view dappAbiMap dapp)
        types = snd <$> inputs
    let ?context = DappContext dapp cs
    this <- fromMaybe (error "unknown target") <$> (use (env . contracts . at (testAddress testParams)))
    let name = maybe "" (contractNamePart . view contractName) $ lookupCode (view contractcode this) dapp
    pushTrace (EntryTrace (name <> "." <> sig <> "(" <> intercalate "," ((pack . show) <$> types) <> ")" <> showCall types (ConcreteBuf bs)))
  -- Try running the test method
  Stepper.execFully >>= \case
     -- If we failed, put the error in the trace.
    Left e -> Stepper.evm (pushTrace (ErrorTrace e) >> popTrace) >> pure True
    _ -> pure False

checkFailures :: UnitTestOptions -> ABIMethod -> Bool -> Stepper Bool
checkFailures UnitTestOptions { .. } method bailed = do
   -- Decide whether the test is supposed to fail or succeed
  let shouldFail = "testFail" `isPrefixOf` method
  if bailed then
    pure shouldFail
  else do
    -- Ask whether any assertions failed
    Stepper.evm $ do
      popTrace
      abiCall testParams $ Left ("failed()", emptyAbi)
    res <- Stepper.execFully
    case res of
      Right (ConcreteBuf r) ->
        let AbiBool failed = decodeAbiValue AbiBoolType (BSLazy.fromStrict r)
        in pure (shouldFail == failed)
      c -> error $ "internal error: unexpected failure code: " <> show c

-- | Randomly generates the calldata arguments and runs the test
fuzzTest :: UnitTestOptions -> Text -> [AbiType] -> VM -> Property
fuzzTest opts sig types vm = forAllShow (genAbiValue (AbiTupleType $ Vector.fromList types)) (show . ByteStringS . encodeAbiValue)
  $ \args -> ioProperty $
    fst <$> runStateT (EVM.Stepper.interpret (oracle opts) (runUnitTest opts sig args)) vm

tick :: Text -> IO ()
tick x = Text.putStr x >> hFlush stdout

-- | This is like an unresolved source mapping.
data OpLocation = OpLocation
  { srcContract :: Contract
  , srcOpIx :: Int
  } deriving (Show)

instance Eq OpLocation where
  (==) (OpLocation a b) (OpLocation a' b') = b == b' && view contractcode a == view contractcode a'

instance Ord OpLocation where
  compare (OpLocation a b) (OpLocation a' b') = compare (view contractcode a, b) (view contractcode a', b')

srcMapForOpLocation :: DappInfo -> OpLocation -> Maybe SrcMap
srcMapForOpLocation dapp (OpLocation contr opIx) = srcMap dapp contr opIx

type CoverageState = (VM, MultiSet OpLocation)

currentOpLocation :: VM -> OpLocation
currentOpLocation vm =
  case currentContract vm of
    Nothing ->
      error "internal error: why no contract?"
    Just c ->
      OpLocation
        c
        (fromMaybe (error "internal error: op ix") (vmOpIx vm))

execWithCoverage :: StateT CoverageState IO VMResult
execWithCoverage = do _ <- runWithCoverage
                      fromJust <$> use (_1 . result)

runWithCoverage :: StateT CoverageState IO VM
runWithCoverage = do
  -- This is just like `exec` except for every instruction evaluated,
  -- we also increment a counter indexed by the current code location.
  vm0 <- use _1
  case view result vm0 of
    Nothing -> do
      vm1 <- zoom _1 (State.state (runState exec1) >> get)
      zoom _2 (modify (MultiSet.insert (currentOpLocation vm1)))
      runWithCoverage
    Just _ -> pure vm0


interpretWithCoverage
  :: UnitTestOptions
  -> Stepper a
  -> StateT CoverageState IO a
interpretWithCoverage opts =
  eval . Operational.view

  where
    eval
      :: Operational.ProgramView Stepper.Action a
      -> StateT CoverageState IO a

    eval (Operational.Return x) =
      pure x

    eval (action Operational.:>>= k) =
      case action of
        Stepper.Exec ->
          execWithCoverage >>= interpretWithCoverage opts . k
        Stepper.Run ->
          runWithCoverage >>= interpretWithCoverage opts . k
        Stepper.Wait q ->
          do m <- liftIO (oracle opts q)
             zoom _1 (State.state (runState m)) >> interpretWithCoverage opts (k ())
        Stepper.Ask _ ->
          error "cannot make choice in this interpreter"
        Stepper.IOAct q ->
          zoom _1 (StateT (runStateT q)) >>= interpretWithCoverage opts . k
        Stepper.EVM m ->
          zoom _1 (State.state (runState m)) >>= interpretWithCoverage opts . k

coverageReport
  :: DappInfo
  -> MultiSet SrcMap
  -> Map Text (Vector (Int, ByteString))
coverageReport dapp cov =
  let
    sources :: SourceCache
    sources = view dappSources dapp

    allPositions :: Set (Text, Int)
    allPositions =
      ( Set.fromList
      . mapMaybe (srcMapCodePos sources)
      . toList
      $ mconcat
        ( view dappSolcByName dapp
        & Map.elems
        & map (\x -> view runtimeSrcmap x <> view creationSrcmap x)
        )
      )

    srcMapCov :: MultiSet (Text, Int)
    srcMapCov = MultiSet.mapMaybe (srcMapCodePos sources) cov

    linesByName :: Map Text (Vector ByteString)
    linesByName =
      Map.fromList $ zipWith
          (\(name, _) lines' -> (name, lines'))
          (view sourceFiles sources)
          (view sourceLines sources)

    f :: Text -> Vector ByteString -> Vector (Int, ByteString)
    f name =
      Vector.imap
        (\i bs ->
           let
             n =
               if Set.member (name, i + 1) allPositions
               then MultiSet.occur (name, i + 1) srcMapCov
               else -1
           in (n, bs))
  in
    Map.mapWithKey f linesByName

coverageForUnitTestContract
  :: UnitTestOptions
  -> Map Text SolcContract
  -> SourceCache
  -> (Text, [(Test, [AbiType])])
  -> IO (MultiSet SrcMap)
coverageForUnitTestContract
  opts@(UnitTestOptions {..}) contractMap _ (name, testNames) = do

  -- Look for the wanted contract by name from the Solidity info
  case preview (ix name) contractMap of
    Nothing ->
      -- Fail if there's no such contract
      error $ "Contract " ++ unpack name ++ " not found"

    Just theContract -> do
      -- Construct the initial VM and begin the contract's constructor
      let vm0 = initialUnitTestVm opts theContract
      (vm1, cov1) <-
        execStateT
          (interpretWithCoverage opts
            (Stepper.enter name >> initializeUnitTest opts theContract))
          (vm0, mempty)

      -- Define the thread spawner for test cases
      let
        runOne' (test, _) = spawn_ . liftIO $ do
          (_, (_, cov)) <-
            runStateT
              (interpretWithCoverage opts (runUnitTest opts (extractSig test) emptyAbi))
              (vm1, mempty)
          pure cov
      -- Run all the test cases in parallel and gather their coverages
      covs <-
        runParIO (mapM runOne' testNames >>= mapM Par.get)

      -- Sum up all the coverage counts
      let cov2 = MultiSet.unions (cov1 : covs)

      pure (MultiSet.mapMaybe (srcMapForOpLocation dapp) cov2)

runUnitTestContract
  :: UnitTestOptions
  -> SolverGroup
  -> Map Text SolcContract
  -> (Text, [(Test, [AbiType])])
  -> IO [(Bool, VM)]
runUnitTestContract
  opts@(UnitTestOptions {..}) solvers contractMap (name, testSigs) = do

  -- Print a header
  liftIO $ putStrLn $ "Running " ++ show (length testSigs) ++ " tests for "
    ++ unpack name

  -- Look for the wanted contract by name from the Solidity info
  case preview (ix name) contractMap of
    Nothing ->
      -- Fail if there's no such contract
      error $ "Contract " ++ unpack name ++ " not found"

    Just theContract -> do
      -- Construct the initial VM and begin the contract's constructor
      let vm0 = initialUnitTestVm opts theContract
      vm1 <-
        liftIO $ execStateT
          (EVM.Stepper.interpret oracle
            (Stepper.enter name >> initializeUnitTest opts theContract))
          vm0

      case view result vm1 of
        Nothing -> error "internal error: setUp() did not end with a result"
        Just (VMFailure _) -> liftIO $ do
          Text.putStrLn "\x1b[31m[BAIL]\x1b[0m setUp() "
          tick "\n"
          tick $ (Data.Text.pack $ show $ failOutput vm1 opts "setUp()")
          pure [(False, vm1)]
        Just (VMSuccess _) -> do
          let

            runCache :: ([(Either Text Text, VM)], VM) -> (Test, [AbiType])
                        -> IO ([(Either Text Text, VM)], VM)
            runCache (results, vm) (test, types) = do
              (t, r, vm') <- runTest opts solvers vm (test, types)
              liftIO $ Text.putStrLn t
              let vmCached = vm & set cache (view cache vm')
              pure (((r, vm'): results), vmCached)

          -- Run all the test cases and print their status updates,
          -- accumulating the vm cache throughout
          (details, _) <- foldM runCache ([], vm1) testSigs

          let running = [x | (Right x, _) <- details]
          let bailing = [x | (Left  x, _) <- details]

          liftIO $ do
            tick "\n"
            tick (Text.unlines (filter (not . Text.null) running))
            tick (Data.Text.pack . show $ bailing)

          pure [(isRight r, vm) | (r, vm) <- details]


runTest :: UnitTestOptions -> SolverGroup -> VM -> (Test, [AbiType]) -> IO (Text, Either Text Text, VM)
runTest opts@UnitTestOptions{} _ vm (ConcreteTest testName, []) = liftIO $ runOne opts vm testName emptyAbi
runTest opts@UnitTestOptions{..} _ vm (ConcreteTest testName, types) = liftIO $ case replay of
  Nothing ->
    fuzzRun opts vm testName types
  Just (sig, callData) ->
    if sig == testName
    then runOne opts vm testName $
      decodeAbiValue (AbiTupleType (Vector.fromList types)) callData
    else fuzzRun opts vm testName types
runTest opts@UnitTestOptions{..} _ vm (InvariantTest testName, []) = liftIO $ case replay of
  Nothing -> exploreRun opts vm testName []
  Just (sig, cds) ->
    if sig == testName
    then exploreRun opts vm testName (decodeCalls cds)
    else exploreRun opts vm testName []
runTest _ _ _ (InvariantTest _, types) = error $ "invariant testing with arguments: " <> show types <> " is not implemented (yet!)"
runTest opts solvers vm (SymbolicTest testName, types) = symRun opts solvers vm testName types

type ExploreTx = (Addr, Addr, ByteString, W256)

decodeCalls :: BSLazy.ByteString -> [ExploreTx]
decodeCalls b = fromMaybe (error "could not decode replay data") $ do
  List v <- rlpdecode $ BSLazy.toStrict b
  return $ flip fmap v $ \(List [BS caller', BS target, BS cd, BS ts]) -> (num (word caller'), num (word target), cd, word ts)

-- | Runs an invariant test, calls the invariant before execution begins
initialExplorationStepper :: UnitTestOptions -> ABIMethod -> [ExploreTx] -> [Addr] -> Int -> Stepper (Bool, RLP)
initialExplorationStepper opts'' testName replayData targets i = do
  let history = List []
  x <- runUnitTest opts'' testName emptyAbi
  if x
  then explorationStepper opts'' testName replayData targets history i
  else pure (False, history)

explorationStepper :: UnitTestOptions -> ABIMethod -> [ExploreTx] -> [Addr] -> RLP -> Int -> Stepper (Bool, RLP)
explorationStepper _ _ _ _ history 0  = return (True, history)
explorationStepper opts@UnitTestOptions{..} testName replayData targets (List history) i = do
 (caller', target, cd, timestamp') <-
   case preview (ix (i - 1)) replayData of
     Just v -> return v
     Nothing ->
      Stepper.evmIO $ do
       vm <- get
       let cs = view (env . contracts) vm
           noCode c = case view contractcode c of
             RuntimeCode c' -> null c'
             _ -> False
           mutable m = view methodMutability m `elem` [NonPayable, Payable]
           knownAbis :: Map Addr SolcContract
           knownAbis =
             -- exclude contracts without code
             Map.filter (not . BS.null . view runtimeCode) $
             -- exclude contracts without state changing functions
             Map.filter (not . null . Map.filter mutable . view abiMap) $
             -- exclude testing abis
             Map.filter (isNothing . preview (abiMap . ix unitTestMarkerAbi)) $
             -- pick all contracts with known compiler artifacts
             fmap fromJust (Map.filter isJust $ Map.fromList [(addr, lookupCode (view contractcode c) dapp) | (addr, c)  <- Map.toList cs])
           selected = [(addr,
                        fromMaybe (error ("no src found for: " <> show addr)) $ lookupCode (view contractcode (fromMaybe (error $ "contract not found: " <> show addr) $ Map.lookup addr cs)) dapp)
                       | addr  <- targets]
       -- go to IO and generate a random valid call to any known contract
       liftIO $ do
         -- select random contract
         (target, solcInfo) <- generate $ elements (if null targets then Map.toList knownAbis else selected)
         -- choose a random mutable method
         (_, (Method _ inputs sig _ _)) <- generate (elements $ Map.toList $ Map.filter mutable $ view abiMap solcInfo)
         let types = snd <$> inputs
         -- set the caller to a random address with 90% probability, 10% known EOA address
         let knownEOAs = Map.keys $ Map.filter noCode cs
         AbiAddress caller' <-
           if null knownEOAs
           then generate $ genAbiValue AbiAddressType
           else generate $ frequency
             [ (90, genAbiValue AbiAddressType)
             , (10, AbiAddress <$> elements knownEOAs)
             ]
         -- make a call with random valid data to the function
         args <- generate $ genAbiValue (AbiTupleType $ Vector.fromList types)
         let cd = abiMethod (sig <> "(" <> intercalate "," ((pack . show) <$> types) <> ")") args
         -- increment timestamp with random amount
         timepassed <- num <$> generate (arbitrarySizedNatural :: Gen Word32)
         let ts = fromMaybe (error "symbolic timestamp not supported here") $ maybeLitWord $ view (block . timestamp) vm
         return (caller', target, cd, num ts + timepassed)
 let opts' = opts { testParams = testParams {testAddress = target, testCaller = caller', testTimestamp = timestamp'}}
     thisCallRLP = List [BS $ word160Bytes caller', BS $ word160Bytes target, BS cd, BS $ word256Bytes timestamp']
 -- set the timestamp
 Stepper.evm $ assign (block . timestamp) (Lit timestamp')
 -- perform the call
 bailed <- exploreStep opts' cd
 Stepper.evm popTrace
 let newHistory = if bailed then List history else List (thisCallRLP:history)
     opts'' = opts {testParams = testParams {testTimestamp = timestamp'}}
     carryOn = explorationStepper opts'' testName replayData targets newHistory (i - 1)
 -- if we didn't revert, run the test function
 if bailed
 then carryOn
 else
   do x <- runUnitTest opts'' testName emptyAbi
      if x
      then carryOn
      else pure (False, List (thisCallRLP:history))
explorationStepper _ _ _ _ _ _  = error "malformed rlp"

getTargetContracts :: UnitTestOptions -> Stepper [Addr]
getTargetContracts UnitTestOptions{..} = do
  vm <- Stepper.evm get
  let Just contract' = currentContract vm
      theAbi = view abiMap $ fromJust $ lookupCode (view contractcode contract') dapp
      setUp  = abiKeccak (encodeUtf8 "targetContracts()")
  case Map.lookup setUp theAbi of
    Nothing -> return []
    Just _ -> do
      Stepper.evm $ abiCall testParams (Left ("targetContracts()", emptyAbi))
      res <- Stepper.execFully
      case res of
        Right (ConcreteBuf r) ->
          let AbiTuple vs = decodeAbiValue (AbiTupleType (Vector.fromList [AbiArrayDynamicType AbiAddressType])) (BSLazy.fromStrict r)
              [AbiArrayDynamic AbiAddressType targets] = Vector.toList vs
          in return $ fmap (\(AbiAddress a) -> a) (Vector.toList targets)
        _ -> error "internal error: unexpected failure code"

exploreRun :: UnitTestOptions -> VM -> ABIMethod -> [ExploreTx] -> IO (Text, Either Text Text, VM)
exploreRun opts@UnitTestOptions{..} initialVm testName replayTxs = do
  (targets, _) <- runStateT (EVM.Stepper.interpret oracle (getTargetContracts opts)) initialVm
  let depth = fromMaybe 20 maxDepth
  ((x, counterex), vm') <-
    if null replayTxs
    then
    foldM (\a@((success, _), _) _ ->
                       if success
                       then runStateT (EVM.Stepper.interpret oracle (initialExplorationStepper opts testName [] targets depth)) initialVm
                       else pure a)
                       ((True, (List [])), initialVm)  -- no canonical "post vm"
                       [0..fuzzRuns]
    else runStateT (EVM.Stepper.interpret oracle (initialExplorationStepper opts testName replayTxs targets (length replayTxs))) initialVm
  if x
  then return ("\x1b[32m[PASS]\x1b[0m " <> testName <>  " (runs: " <> (pack $ show fuzzRuns) <>", depth: " <> pack (show depth) <> ")",
               Right (passOutput vm' opts testName), vm') -- no canonical "post vm"
  else let replayText = if null replayTxs
                        then "\nReplay data: '(" <> pack (show testName) <> "," <> pack (show (show (ByteStringS $ rlpencode counterex))) <> ")'"
                        else " (replayed)"
       in return ("\x1b[31m[FAIL]\x1b[0m " <> testName <> replayText, Left  (failOutput vm' opts testName), vm')

execTest :: UnitTestOptions -> VM -> ABIMethod -> AbiValue -> IO (Bool, VM)
execTest opts@UnitTestOptions{..} vm testName args =
  runStateT
    (EVM.Stepper.interpret oracle (execTestStepper opts testName args))
    vm

-- | Define the thread spawner for normal test cases
runOne :: UnitTestOptions -> VM -> ABIMethod -> AbiValue -> IO (Text, Either Text Text, VM)
runOne opts@UnitTestOptions{..} vm testName args = do
  let argInfo = pack (if args == emptyAbi then "" else " with arguments: " <> show args)
  (bailed, vm') <- execTest opts vm testName args
  (success, vm'') <-
    runStateT
      (EVM.Stepper.interpret oracle (checkFailures opts testName bailed)) vm'
  if success
  then
     let gasSpent = num (testGasCall testParams) - view (state . gas) vm'
         gasText = pack $ show (fromIntegral gasSpent :: Integer)
     in
        pure
          ("\x1b[32m[PASS]\x1b[0m "
           <> testName <> argInfo <> " (gas: " <> gasText <> ")"
          , Right (passOutput vm'' opts testName)
          , vm''
          )
  else if bailed then
        pure
          ("\x1b[31m[BAIL]\x1b[0m "
           <> testName <> argInfo
          , Left (failOutput vm'' opts testName)
          , vm''
          )
      else
        pure
          ("\x1b[31m[FAIL]\x1b[0m "
           <> testName <> argInfo
          , Left (failOutput vm'' opts testName)
          , vm''
          )

-- | Define the thread spawner for property based tests
fuzzRun :: UnitTestOptions -> VM -> Text -> [AbiType] -> IO (Text, Either Text Text, VM)
fuzzRun opts@UnitTestOptions{..} vm testName types = do
  let args = Args{ replay          = Nothing
                 , maxSuccess      = fuzzRuns
                 , maxDiscardRatio = 10
                 , maxSize         = 100
                 , chatty          = isJust verbose
                 , maxShrinks      = maxBound
                 }
  quickCheckWithResult args (fuzzTest opts testName types vm) >>= \case
    Success numTests _ _ _ _ _ ->
      pure ("\x1b[32m[PASS]\x1b[0m "
             <> testName <> " (runs: " <> (pack $ show numTests) <> ")"
             -- this isn't the post vm we actually want, as we
             -- can't retrieve the correct vm from quickcheck
           , Right (passOutput vm opts testName)
           , vm
           )
    Failure _ _ _ _ _ _ _ _ _ _ failCase _ _ ->
      let abiValue = decodeAbiValue (AbiTupleType (Vector.fromList types)) $ BSLazy.fromStrict $ hexText (pack $ concat failCase)
          ppOutput = pack $ show abiValue
      in do
        -- Run the failing test again to get a proper trace
        vm' <- execStateT (EVM.Stepper.interpret oracle (runUnitTest opts testName abiValue)) vm
        pure ("\x1b[31m[FAIL]\x1b[0m "
               <> testName <> ". Counterexample: " <> ppOutput
               <> "\nRun:\n dapp test --replay '(\"" <> testName <> "\",\""
               <> (pack (concat failCase)) <> "\")'\nto test this case again, or \n dapp debug --replay '(\""
               <> testName <> "\",\"" <> (pack (concat failCase)) <> "\")'\nto debug it."
             , Left (failOutput vm' opts testName)
             , vm'
             )
    _ -> pure ("\x1b[31m[OOPS]\x1b[0m "
               <> testName
              , Left (failOutput vm opts testName)
              , vm
              )

-- | Define the thread spawner for symbolic tests
symRun :: UnitTestOptions -> SolverGroup -> VM -> Text -> [AbiType] -> IO (Text, Either Text Text, VM)
symRun opts@UnitTestOptions{..} solvers vm testName types = do
    let cd = symCalldata testName types [] (AbstractBuf "txdata")
        shouldFail = "proveFail" `isPrefixOf` testName
        testContract = view (state . contract) vm


    putStrLn $ "testContract: " <> show testContract
    putStrLn $ "cheatCode: " <> show cheatCode

    -- define postcondition depending on `shouldFail`
    -- We directly encode the failure conditions from failed() in ds-test since this is easier to encode than a call into failed()
    -- we need to read from slot 0 in the test contract and mask it with 0x10 to get the value of _failed
    -- we don't need to do this when reading the failed from the cheatcode address since we don't do any packing there
    let failed store = (And (readStorage' (litAddr testContract) (Lit 0) store) (Lit 2) .== Lit 2)
                   .|| (readStorage' (litAddr cheatCode) (Lit 0x6661696c65640000000000000000000000000000000000000000000000000000) store .== Lit 1)
        postcondition = curry $ case shouldFail of
          True -> \(_, post) -> case post of
                                  Return _ store -> failed store
                                  _ -> PBool True
          False -> \(_, post) -> case post of
                                   Return _ store -> PNeg (failed store)
                                   _ -> PBool False

<<<<<<< HEAD
    (_, vm') <- runStateT
      (EVM.Stepper.interpret oracle (Stepper.evm $ do
          popTrace
          makeTxCall testParams cd
        )) vm
=======
        -- add calldata to vm
        vm' = vm & set (state . EVM.calldata) cd
                 & over (constraints) (<> cdProps)
>>>>>>> 648a6825

    -- check postconditions against vm
    results <- verify solvers vm' Nothing Nothing Nothing (Just postcondition)

    -- display results
    if all isQed results
    then do
      return ("\x1b[32m[PASS]\x1b[0m " <> testName, Right "", vm)
    else do
      let x = mapMaybe extractCex results
      let y = symFailure opts testName x -- TODO this is WRONG, only returns FIRST Cex
      return ("\x1b[31m[FAIL]\x1b[0m " <> testName, Left y, vm)

symFailure :: UnitTestOptions -> Text -> [(Expr End, SMTCex)] -> Text
symFailure UnitTestOptions {..} testName failures' =
  mconcat
    [ "Failure: "
    , testName
    , "\n\n"
    -- , intercalate "\n" $ indentLines 2 . mkMsg <$> failures'
    ]
    where
      showRes = \case
                       Return _ _ -> if "proveFail" `isPrefixOf` testName
                                      then "Successful execution"
                                      else "Failed: DSTest Assertion Violation"
                       res ->
                         --let ?context = DappContext { _contextInfo = dapp, _contextEnv = vm ^?! EVM.env . EVM.contracts}
                         let ?context = DappContext { _contextInfo = dapp, _contextEnv = mempty }
                         in prettyvmresult res
      mkMsg (leaf, cexs) = pack $ unlines
        ["Counterexample:"
        ,""
        ,"  result:   " <> showRes leaf
        ,"  calldata: " <> Text.unpack (Text.unlines cexs)
        , case verbose of
            --Just _ -> unlines
              --[ ""
              --, unpack $ indentLines 2 (showTraceTree dapp vm)
              --]
            _ -> ""
        ]

-- prettyCalldata :: (?context :: DappContext) => Expr Buf -> Text -> [AbiType]-> IO Text
-- prettyCalldata buf sig types = do
--   cdlen' <- num <$> SBV.getValue cdlen
--   cd <- case buf of
--     ConcreteBuf cd -> return $ BS.take cdlen' cd
--     cd -> mapM (SBV.getValue . fromSized) (take cdlen' cd) <&> BS.pack
--   pure $ (head (Text.splitOn "(" sig)) <> showCall types (ConcreteBuffer cd)

execSymTest :: UnitTestOptions -> ABIMethod -> (Expr Buf, [Prop]) -> Stepper (Expr End)
execSymTest opts@UnitTestOptions{ .. } method cd = do
  -- Set up the call to the test method
  Stepper.evm $ do
    makeTxCall testParams cd
    pushTrace (EntryTrace method)
  -- Try running the test method
  runExpr

checkSymFailures :: UnitTestOptions -> Stepper VM
checkSymFailures UnitTestOptions { .. } = do
  -- Ask whether any assertions failed
  Stepper.evm $ do
    popTrace
    abiCall testParams (Left ("failed()", emptyAbi))
  Stepper.runFully

indentLines :: Int -> Text -> Text
indentLines n s =
  let p = Text.replicate n " "
  in Text.unlines (map (p <>) (Text.lines s))

passOutput :: VM -> UnitTestOptions -> Text -> Text
passOutput vm UnitTestOptions { .. } testName =
  let ?context = DappContext { _contextInfo = dapp, _contextEnv = vm ^?! EVM.env . EVM.contracts }
  in let v = fromMaybe 0 verbose
  in if (v > 1) then
    mconcat
      [ "Success: "
      , fromMaybe "" (stripSuffix "()" testName)
      , "\n"
      , if (v > 2) then indentLines 2 (showTraceTree dapp vm) else ""
      , indentLines 2 (formatTestLogs (view dappEventMap dapp) (view logs vm))
      , "\n"
      ]
    else ""

-- TODO
failOutput :: VM -> UnitTestOptions -> Text -> Text
failOutput vm UnitTestOptions { .. } testName =
  let ?context = DappContext { _contextInfo = dapp, _contextEnv = vm ^?! EVM.env . EVM.contracts}
  in mconcat
  [ "Failure: "
  , fromMaybe "" (stripSuffix "()" testName)
  , "\n"
  , case verbose of
      Just _ -> indentLines 2 (showTraceTree dapp vm)
      _ -> ""
  , indentLines 2 (formatTestLogs (view dappEventMap dapp) (view logs vm))
  , "\n"
  ]

formatTestLogs :: (?context :: DappContext) => Map W256 Event -> [Expr Log] -> Text
formatTestLogs events xs =
  case catMaybes (toList (fmap (formatTestLog events) xs)) of
    [] -> "\n"
    ys -> "\n" <> intercalate "\n" ys <> "\n\n"

-- Here we catch and render some special logs emitted by ds-test,
-- with the intent to then present them in a separate view to the
-- regular trace output.
formatTestLog :: (?context :: DappContext) => Map W256 Event -> Expr Log -> Maybe Text
formatTestLog _ (LogEntry _ _ []) = Nothing
formatTestLog events (LogEntry _ args (topic:_)) =
  case maybeLitWord topic >>= \t1 -> (Map.lookup t1 events) of
    Nothing -> Nothing
    Just (Event name _ types) ->
      case (name <> parenthesise (abiTypeSolidity <$> (unindexed types))) of
        "log(string)" -> Just $ unquote $ showValue AbiStringType args

        -- log_named_x(string, x)
        "log_named_bytes32(string, bytes32)" -> log_named
        "log_named_address(string, address)" -> log_named
        "log_named_int(string, int256)"      -> log_named
        "log_named_uint(string, uint256)"    -> log_named
        "log_named_bytes(string, bytes)"     -> log_named
        "log_named_string(string, string)"   -> log_named

        -- log_named_decimal_x(string, uint, x)
        "log_named_decimal_int(string, int256, uint256)"   -> log_named_decimal
        "log_named_decimal_uint(string, uint256, uint256)" -> log_named_decimal

        -- log_x(x)
        "log_bytes32(bytes32)" -> log_unnamed
        "log_address(address)" -> log_unnamed
        "log_int(int256)"      -> log_unnamed
        "log_uint(uint256)"    -> log_unnamed
        "log_bytes(bytes)"     -> log_unnamed
        "log_string(string)"   -> log_unnamed

        -- log_named_x(bytes32, x), as used in older versions of ds-test.
        -- bytes32 are opportunistically represented as strings in Format.hs
        "log_named_bytes32(bytes32, bytes32)" -> log_named
        "log_named_address(bytes32, address)" -> log_named
        "log_named_int(bytes32, int256)"      -> log_named
        "log_named_uint(bytes32, uint256)"    -> log_named

        _ -> Nothing

        where
          ts = unindexed types
          unquote = Text.dropAround (\c -> c == '"' || c == '«' || c == '»')
          log_unnamed =
            Just $ showValue (head ts) args
          log_named =
            let [key, val] = take 2 (textValues ts args)
            in Just $ unquote key <> ": " <> val
          showDecimal dec val =
            pack $ show $ Decimal (num dec) val
          log_named_decimal =
            case args of
              (ConcreteBuf b) ->
                case toList $ runGet (getAbiSeq (length ts) ts) (BSLazy.fromStrict b) of
                  [key, (AbiUInt 256 val), (AbiUInt 256 dec)] ->
                    Just $ (unquote (showAbiValue key)) <> ": " <> showDecimal dec val
                  [key, (AbiInt 256 val), (AbiUInt 256 dec)] ->
                    Just $ (unquote (showAbiValue key)) <> ": " <> showDecimal dec val
                  _ -> Nothing
              _ -> Just "<symbolic decimal>"


word32Bytes :: Word32 -> ByteString
word32Bytes x = BS.pack [byteAt x (3 - i) | i <- [0..3]]

abiCall :: TestVMParams -> Either (Text, AbiValue) ByteString -> EVM ()
abiCall params args =
  let cd = case args of
        Left (sig, args') -> abiMethod sig args'
        Right b -> b
  in makeTxCall params (ConcreteBuf cd, [])

makeTxCall :: TestVMParams -> (Expr Buf, [Prop]) -> EVM ()
makeTxCall TestVMParams{..} (cd, cdProps) = do
  resetState
  assign (tx . isCreate) False
  loadContract testAddress
  assign (state . EVM.calldata) cd
  constraints %= (<> cdProps)
  assign (state . caller) (litAddr testCaller)
  assign (state . gas) testGasCall
  origin' <- fromMaybe (initialContract (RuntimeCode mempty)) <$> use (env . contracts . at testOrigin)
  let originBal = view balance origin'
  when (originBal < testGasprice * testGasCall) $ error "insufficient balance for gas cost"
  vm <- get
  put $ initTx vm

initialUnitTestVm :: UnitTestOptions -> SolcContract -> VM
initialUnitTestVm (UnitTestOptions {..}) theContract =
  let
    TestVMParams {..} = testParams
    vm = makeVm $ VMOpts
           { vmoptContract = initialContract (InitCode (view creationCode theContract) mempty)
           , vmoptCalldata = mempty
           , vmoptValue = Lit 0
           , vmoptAddress = testAddress
           , vmoptCaller = litAddr testCaller
           , vmoptOrigin = testOrigin
           , vmoptGas = testGasCreate
           , vmoptGaslimit = testGasCreate
           , vmoptCoinbase = testCoinbase
           , vmoptNumber = testNumber
           , vmoptTimestamp = Lit testTimestamp
           , vmoptBlockGaslimit = testGaslimit
           , vmoptGasprice = testGasprice
           , vmoptBaseFee = testBaseFee
           , vmoptPriorityFee = testPriorityFee
           , vmoptMaxCodeSize = testMaxCodeSize
           , vmoptDifficulty = testDifficulty
           , vmoptSchedule = FeeSchedule.berlin
           , vmoptChainId = testChainId
           , vmoptCreate = True
           , vmoptStorageBase = Concrete
           , vmoptTxAccessList = mempty -- TODO: support unit test access lists???
           , vmoptAllowFFI = ffiAllowed
           }
    creator =
      initialContract (RuntimeCode mempty)
        & set nonce 1
        & set balance testBalanceCreate
  in vm
    & set (env . contracts . at ethrunAddress) (Just creator)


getParametersFromEnvironmentVariables :: Maybe Text -> IO TestVMParams
getParametersFromEnvironmentVariables rpc = do
  block' <- maybe EVM.Fetch.Latest (EVM.Fetch.BlockNumber . read) <$> (lookupEnv "DAPP_TEST_NUMBER")

  (miner,ts,blockNum,diff,limit,base) <-
    case rpc of
      Nothing  -> return (0,Lit 0,0,0,0,0)
      Just url -> EVM.Fetch.fetchBlockFrom block' url >>= \case
        Nothing -> error "Could not fetch block"
        Just EVM.Block{..} -> return (  _coinbase
                                      , _timestamp
                                      , _number
                                      , _difficulty
                                      , _gaslimit
                                      , _baseFee
                                      )
  let
    getWord s def = maybe def read <$> lookupEnv s
    getAddr s def = maybe def read <$> lookupEnv s
    ts' = fromMaybe (error "Internal Error: received unexpected symbolic timestamp via rpc") (maybeLitWord ts)

  TestVMParams
    <$> getAddr "DAPP_TEST_ADDRESS" (createAddress ethrunAddress 1)
    <*> getAddr "DAPP_TEST_CALLER" ethrunAddress
    <*> getAddr "DAPP_TEST_ORIGIN" ethrunAddress
    <*> getWord "DAPP_TEST_GAS_CREATE" defaultGasForCreating
    <*> getWord "DAPP_TEST_GAS_CALL" defaultGasForInvoking
    <*> getWord "DAPP_TEST_BASEFEE" base
    <*> getWord "DAPP_TEST_PRIORITYFEE" 0
    <*> getWord "DAPP_TEST_BALANCE" defaultBalanceForTestContract
    <*> getAddr "DAPP_TEST_COINBASE" miner
    <*> getWord "DAPP_TEST_NUMBER" blockNum
    <*> getWord "DAPP_TEST_TIMESTAMP" ts'
    <*> getWord "DAPP_TEST_GAS_LIMIT" limit
    <*> getWord "DAPP_TEST_GAS_PRICE" 0
    <*> getWord "DAPP_TEST_MAXCODESIZE" defaultMaxCodeSize
    <*> getWord "DAPP_TEST_DIFFICULTY" diff
    <*> getWord "DAPP_TEST_CHAINID" 99<|MERGE_RESOLUTION|>--- conflicted
+++ resolved
@@ -713,17 +713,11 @@
                                    Return _ store -> PNeg (failed store)
                                    _ -> PBool False
 
-<<<<<<< HEAD
     (_, vm') <- runStateT
       (EVM.Stepper.interpret oracle (Stepper.evm $ do
           popTrace
           makeTxCall testParams cd
         )) vm
-=======
-        -- add calldata to vm
-        vm' = vm & set (state . EVM.calldata) cd
-                 & over (constraints) (<> cdProps)
->>>>>>> 648a6825
 
     -- check postconditions against vm
     results <- verify solvers vm' Nothing Nothing Nothing (Just postcondition)
