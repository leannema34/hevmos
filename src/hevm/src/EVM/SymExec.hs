{-# Language DataKinds #-}

module EVM.SymExec where

import Prelude hiding (Word)

import Control.Lens hiding (pre)
import EVM hiding (Query, Revert, push)
import qualified EVM
import EVM.Exec
import qualified EVM.Fetch as Fetch
import EVM.ABI
import EVM.SMT
import qualified EVM.Expr as Expr
import EVM.Stepper (Stepper)
import qualified EVM.Stepper as Stepper
import qualified Control.Monad.Operational as Operational
import Control.Monad.State.Strict hiding (state)
import EVM.Types
import EVM.Traversals
import EVM.Concrete (createAddress)
import qualified EVM.FeeSchedule as FeeSchedule
import Data.DoubleWord (Word256)
import GHC.Conc (numCapabilities)
import Control.Concurrent.Async
import Data.Maybe
import Data.List (foldl')

import Data.ByteString (ByteString)
import qualified Control.Monad.State.Class as State
import qualified Data.ByteString.Base16 as BS16
import qualified Data.ByteString as BS
import Data.Bifunctor (first, second)
import Data.Text (Text)
import qualified Data.Text as T
import qualified Data.Text.IO as T
import Data.List (find)
import Data.Maybe (isJust, fromJust)
import EVM.Format (formatExpr)

data ProofResult a b c = Qed a | Cex b | Timeout c
  deriving (Show)
type VerifyResult = ProofResult (Expr End) (Expr End, SMTCex) (Expr End)
type EquivalenceResult = ProofResult ([VM], [VM]) VM ()

isQed :: ProofResult a b c -> Bool
isQed (Qed _) = True
isQed _ = False

data VeriOpts = VeriOpts
  { simp :: Bool
  , debug :: Bool
  , maxIter :: Maybe Integer
  , askSmtIters :: Maybe Integer
  }
  deriving (Eq, Show)

defaultVeriOpts :: VeriOpts
defaultVeriOpts = VeriOpts { simp = True, debug = False, maxIter = Nothing, askSmtIters = Nothing }

debugVeriOpts :: VeriOpts
debugVeriOpts = VeriOpts { simp = True, debug = True, maxIter = Nothing, askSmtIters = Nothing }

extractCex :: VerifyResult -> Maybe (Expr End, SMTCex)
extractCex (Cex c) = Just c
extractCex _ = Nothing

inRange :: Int -> Expr EWord -> Prop
inRange sz e = PAnd (PGEq e (Lit 0)) (PLEq e (Lit $ 2 ^ sz - 1))

bool :: Expr EWord -> Prop
bool e = POr (PEq e (Lit 1)) (PEq e (Lit 0))

-- | Abstract calldata argument generation
symAbiArg :: Text -> AbiType -> CalldataFragment
symAbiArg name = \case
  AbiUIntType n ->
    if n `mod` 8 == 0 && n <= 256
    then let v = Var name in St [inRange n v] v
    else error "bad type"
  AbiIntType n ->
    if n `mod` 8 == 0 && n <= 256
    -- TODO: is this correct?
    then let v = Var name in St [inRange n v] v
    else error "bad type"
  AbiBoolType -> let v = Var name in St [bool v] v
  AbiAddressType -> let v = Var name in St [inRange 160 v] v
  AbiBytesType n
    -> if n > 0 && n <= 32
       then let v = Var name in St [inRange (n * 8) v] v
       else error "bad type"
  AbiArrayType sz tp -> Comp $ fmap (\n -> symAbiArg (name <> n) tp) [T.pack (show n) | n <- [0..sz-1]]
  t -> error $ "TODO: symbolic abi encoding for " <> show t

data CalldataFragment
  = St [Prop] (Expr EWord)
  | Dy [Prop] (Expr EWord) (Expr Buf)
  | Comp [CalldataFragment]
  deriving (Show, Eq)

-- | Generates calldata matching given type signature, optionally specialized
-- with concrete arguments.
-- Any argument given as "<symbolic>" or omitted at the tail of the list are
-- kept symbolic.
symCalldata :: Text -> [AbiType] -> [String] -> Expr Buf -> (Expr Buf, [Prop])
symCalldata sig typesignature concreteArgs base =
  let args = concreteArgs <> replicate (length typesignature - length concreteArgs)  "<symbolic>"
      mkArg :: AbiType -> String -> Int -> CalldataFragment
      mkArg typ "<symbolic>" n = symAbiArg (T.pack $ "arg" <> show n) typ
      mkArg typ arg _ = let v = makeAbiValue typ arg
                        in case v of
                             AbiUInt _ w -> St [] . Lit . num $ w
                             AbiInt _ w -> St [] . Lit . num $ w
                             AbiAddress w -> St [] . Lit . num $ w
                             AbiBool w -> St [] . Lit $ if w then 1 else 0
                             _ -> error "TODO"
      calldatas = zipWith3 mkArg typesignature args [1..]
      (cdBuf, props) = combineFragments calldatas base
      withSelector = writeSelector cdBuf sig
      sizeConstraints
        = (Expr.bufLength withSelector .>= cdLen calldatas)
        .&& (Expr.bufLength withSelector .< (Lit (2 ^ (64 :: Integer))))
  in (withSelector, sizeConstraints : props)

cdLen :: [CalldataFragment] -> Expr EWord
cdLen = go (Lit 4)
  where
    go acc = \case
      [] -> acc
      (hd:tl) -> case hd of
                   St _ _ -> go (Expr.add acc (Lit 32)) tl
                   _ -> error "unsupported"

writeSelector :: Expr Buf -> Text -> Expr Buf
writeSelector buf sig = writeSel (Lit 0) $ writeSel (Lit 1) $ writeSel (Lit 2) $ writeSel (Lit 3) buf
  where
    sel = ConcreteBuf $ selector sig
    writeSel idx = Expr.writeByte idx (Expr.readByte idx sel)

combineFragments :: [CalldataFragment] -> Expr Buf -> (Expr Buf, [Prop])
combineFragments fragments base = go (Lit 4) fragments (base, [])
  where
    go :: Expr EWord -> [CalldataFragment] -> (Expr Buf, [Prop]) -> (Expr Buf, [Prop])
    go _ [] acc = acc
    go idx (f:rest) (buf, ps) = case f of
                             St p w -> go (Expr.add idx (Lit 32)) rest (Expr.writeWord idx w buf, p <> ps)
                             s -> error $ "unsupported cd fragment: " <> show s


abstractVM :: Maybe (Text, [AbiType]) -> [String] -> ByteString -> Maybe Precondition -> StorageModel -> VM
abstractVM typesignature concreteArgs contractCode maybepre storagemodel = finalVm
  where
    (calldata', calldataProps) = case typesignature of
                 Nothing -> (AbstractBuf "txdata", [])
                 Just (name, typs) -> symCalldata name typs concreteArgs (AbstractBuf "txdata")
    store = case storagemodel of
              SymbolicS -> AbstractStore
              InitialS -> EmptyStore
              ConcreteS -> ConcreteStore mempty
    caller' = Caller 0
    value' = CallValue 0
    code' = RuntimeCode $ fromJust $ Expr.toList (ConcreteBuf contractCode)
    vm' = loadSymVM code' store caller' value' calldata'
    precond = case maybepre of
                Nothing -> []
                Just p -> [p vm']
    finalVm = vm' & set constraints (precond <> calldataProps)

loadSymVM :: ContractCode -> Expr Storage -> Expr EWord -> Expr EWord -> Expr Buf -> VM
loadSymVM x initStore addr callvalue' calldata' =
  (makeVm $ VMOpts
    { vmoptContract = initialContract x
    , vmoptCalldata = calldata'
    , vmoptValue = callvalue'
    , vmoptStorageBase = Symbolic
    , vmoptAddress = createAddress ethrunAddress 1
    , vmoptCaller = addr
    , vmoptOrigin = ethrunAddress --todo: generalize
    , vmoptCoinbase = 0
    , vmoptNumber = 0
    , vmoptTimestamp = (Lit 0)
    , vmoptBlockGaslimit = 0
    , vmoptGasprice = 0
    , vmoptDifficulty = 0
    , vmoptGas = 0xffffffffffffffff
    , vmoptGaslimit = 0xffffffffffffffff
    , vmoptBaseFee = 0
    , vmoptPriorityFee = 0
    , vmoptMaxCodeSize = 0xffffffff
    , vmoptSchedule = FeeSchedule.berlin
    , vmoptChainId = 1
    , vmoptCreate = False
    , vmoptTxAccessList = mempty
    , vmoptAllowFFI = False
    }) & set (env . contracts . at (createAddress ethrunAddress 1))
             (Just (initialContract x))
       & set (env . EVM.storage) initStore

doInterpret :: Fetch.Fetcher -> Maybe Integer -> Maybe Integer -> VM -> Expr End
doInterpret fetcher maxIter askSmtIters vm = undefined
--doInterpret fetcher maxIter askSmtIters vm = let
      --f (vm', cs) = Node (BranchInfo (if null cs then vm' else vm) Nothing) cs
    --in f <$> interpret' fetcher maxIter askSmtIters vm

-- | Interpreter which explores all paths at branching points.
-- returns an Expr representing the possible executions
interpret
  :: Fetch.Fetcher
  -> Maybe Integer -- max iterations
  -> Maybe Integer -- ask smt iterations
  -> Stepper (Expr End)
  -> StateT VM IO (Expr End)
interpret fetcher maxIter askSmtIters =
  eval . Operational.view

  where
    eval
      :: Operational.ProgramView Stepper.Action (Expr End)
      -> StateT VM IO (Expr End)

    eval (Operational.Return x) = pure x

    eval (action Operational.:>>= k) =
      case action of
        Stepper.Exec ->
          exec >>= interpret fetcher maxIter askSmtIters . k
        Stepper.Run ->
          run >>= interpret fetcher maxIter askSmtIters . k
        Stepper.IOAct q ->
          mapStateT liftIO q >>= interpret fetcher maxIter askSmtIters . k
        Stepper.Ask (EVM.PleaseChoosePath cond continue) -> do
          assign result Nothing
          vm <- get
          case maxIterationsReached vm maxIter of
            -- TODO: parallelise
            Nothing -> do
              a <- interpret fetcher maxIter askSmtIters (Stepper.evm (continue True) >>= k)
              put vm
              b <- interpret fetcher maxIter askSmtIters (Stepper.evm (continue False) >>= k)
              return $ ITE cond a b
            Just n ->
              interpret fetcher maxIter askSmtIters (Stepper.evm (continue (not n)) >>= k)
        Stepper.Wait q -> do
          let performQuery = do
                m <- liftIO (fetcher q)
                interpret fetcher maxIter askSmtIters (Stepper.evm m >>= k)

          case q of
            PleaseAskSMT _ _ continue -> do
              codelocation <- getCodeLocation <$> get
              iteration <- num . fromMaybe 0 <$> use (iterations . at codelocation)

              -- if this is the first time we are branching at this point,
              -- explore both branches without consulting SMT.
              -- Exploring too many branches is a lot cheaper than
              -- consulting our SMT solver.
              if iteration < (fromMaybe 5 askSmtIters)
              then interpret fetcher maxIter askSmtIters (Stepper.evm (continue EVM.Unknown) >>= k)
              else performQuery

            _ -> performQuery

        Stepper.EVM m ->
          State.state (runState m) >>= interpret fetcher maxIter askSmtIters . k

maxIterationsReached :: VM -> Maybe Integer -> Maybe Bool
maxIterationsReached _ Nothing = Nothing
maxIterationsReached vm (Just maxIter) =
  let codelocation = getCodeLocation vm
      iters = view (iterations . at codelocation . non 0) vm
  in if num maxIter <= iters
     then view (cache . path . at (codelocation, iters - 1)) vm
     else Nothing


type Precondition = VM -> Prop
type Postcondition = VM -> Expr End -> Prop


checkAssert :: SolverGroup -> [Word256] -> ByteString -> Maybe (Text, [AbiType]) -> [String] -> VeriOpts -> IO [VerifyResult]
checkAssert solvers errs c signature' concreteArgs opts = verifyContract solvers c signature' concreteArgs opts SymbolicS Nothing (Just $ checkAssertions errs)

{- |Checks if an assertion violation has been encountered

  hevm recognises the following as an assertion violation:

  1. the invalid opcode (0xfe) (solc < 0.8)
  2. a revert with a reason of the form `abi.encodeWithSelector("Panic(uint256)", code)`, where code is one of the following (solc >= 0.8):
    - 0x00: Used for generic compiler inserted panics.
    - 0x01: If you call assert with an argument that evaluates to false.
    - 0x11: If an arithmetic operation results in underflow or overflow outside of an unchecked { ... } block.
    - 0x12; If you divide or modulo by zero (e.g. 5 / 0 or 23 % 0).
    - 0x21: If you convert a value that is too big or negative into an enum type.
    - 0x22: If you access a storage byte array that is incorrectly encoded.
    - 0x31: If you call .pop() on an empty array.
    - 0x32: If you access an array, bytesN or an array slice at an out-of-bounds or negative index (i.e. x[i] where i >= x.length or i < 0).
    - 0x41: If you allocate too much memory or create an array that is too large.
    - 0x51: If you call a zero-initialized variable of internal function type.

  see: https://docs.soliditylang.org/en/v0.8.6/control-structures.html?highlight=Panic#panic-via-assert-and-error-via-require
-}
checkAssertions :: [Word256] -> Postcondition
checkAssertions errs _ = \case
  Revert (ConcreteBuf msg) -> PBool $ msg `notElem` (fmap panicMsg errs)
  Revert b -> foldl' PAnd (PBool True) (fmap (PNeg . PEq b . ConcreteBuf . panicMsg) errs)
  _ -> PBool True

-- |By default hevm checks for all assertions except those which result from arithmetic overflow
defaultPanicCodes :: [Word256]
defaultPanicCodes = [ 0x00, 0x01, 0x12, 0x21, 0x22, 0x31, 0x32, 0x41, 0x51 ]

allPanicCodes :: [Word256]
allPanicCodes = [ 0x00, 0x01, 0x11, 0x12, 0x21, 0x22, 0x31, 0x32, 0x41, 0x51 ]

-- |Produces the revert message for solc >=0.8 assertion violations
panicMsg :: Word256 -> ByteString
panicMsg err = (selector "Panic(uint256)") <> (encodeAbiValue $ AbiUInt 256 err)

verifyContract :: SolverGroup -> ByteString -> Maybe (Text, [AbiType]) -> [String] -> VeriOpts -> StorageModel -> Maybe Precondition -> Maybe Postcondition -> IO [VerifyResult]
verifyContract solvers theCode signature' concreteArgs opts storagemodel maybepre maybepost = do
  let preState = abstractVM signature' concreteArgs theCode maybepre storagemodel
  verify solvers opts preState Nothing maybepost

pruneDeadPaths :: [VM] -> [VM]
pruneDeadPaths =
  filter $ \vm -> case view result vm of
    Just (VMFailure DeadPath) -> False
    _ -> True

-- | Stepper that parses the result of Stepper.runFully into an Expr End
runExpr :: Stepper.Stepper (Expr End)
runExpr = do
  vm <- Stepper.runFully
  pure $ case view result vm of
    Nothing -> error "Internal Error: vm in intermediate state after call to runFully"
    Just (VMSuccess buf) -> Return buf (view (env . EVM.storage) vm)
    Just (VMFailure e) -> case e of
      UnrecognizedOpcode _ -> Invalid
      SelfDestruction -> SelfDestruct
      EVM.IllegalOverflow -> EVM.Types.IllegalOverflow
      EVM.Revert buf -> EVM.Types.Revert buf
      e' -> EVM.Types.TmpErr $ show e'


-- | Converts a given top level expr into a list of final states and the associated path conditions for each state
flattenExpr :: Expr End -> [([Prop], Expr End)]
flattenExpr = go []
  where
    go :: [Prop] -> Expr End -> [([Prop], Expr End)]
    go pcs = \case
      ITE c t f -> go (PNeg ((PEq c (Lit 0))) : pcs) t <> go (PEq c (Lit 0) : pcs) f
      Invalid -> [(pcs, Invalid)]
      SelfDestruct -> [(pcs, SelfDestruct)]
      Revert buf -> [(pcs, Revert buf)]
      Return  buf store -> [(pcs, Return buf store)]
      EVM.Types.IllegalOverflow -> [(pcs, EVM.Types.IllegalOverflow)]
      TmpErr s -> error s
      GVar _ -> error "cannot flatten an Expr containing a GVar"

reachableQueries :: Expr End -> IO [SMT2]
reachableQueries = go []
  where
    go :: [Prop] -> Expr End -> IO [SMT2]
    go pcs = \case
      ITE c t f -> do
        (tres, fres) <- concurrently
          (go (PEq (Lit 1) c : pcs) t)
          (go (PEq (Lit 0) c : pcs) f)
        pure (tres <> fres)
      _ -> pure [assertProps pcs]

-- | Strips unreachable branches from a given expr
-- Returns a list of executed SMT queries alongside the reduced expression for debugging purposes
-- Note that the reduced expression loses information relative to the original
-- one if jump conditions are removed. This restriction can be removed once
-- Expr supports attaching knowledge to AST nodes.
-- Although this algorithm currently parallelizes nicely, it does not exploit
-- the incremental nature of the task at hand. Introducing support for
-- incremental queries might let us go even faster here.
-- TODO: handle errors properly
reachable2 :: SolverGroup -> Expr End -> IO ([SMT2], Expr End)
reachable2 solvers e = do
    res <- go [] e
    pure $ second (fromMaybe (error "Internal Error: no reachable paths found")) res
  where
    {-
       Walk down the tree and collect pcs.
       Dispatch a reachability query at each leaf.
       If reachable return the expr wrapped in a Just. If not return Nothing.
       When walking back up the tree drop unreachable subbranches.
    -}
    go :: [Prop] -> Expr End -> IO ([SMT2], Maybe (Expr End))
    go pcs = \case
      ITE c t f -> do
        (tres, fres) <- concurrently
          (go (PEq (Lit 1) c : pcs) t)
          (go (PEq (Lit 0) c : pcs) f)
        let subexpr = case (snd tres, snd fres) of
              (Just t', Just f') -> Just $ ITE c t' f'
              (Just t', Nothing) -> Just t'
              (Nothing, Just f') -> Just f'
              (Nothing, Nothing) -> Nothing
        pure (fst tres <> fst fres, subexpr)
      leaf -> do
        let query = assertProps pcs
        res <- checkSat solvers query
        case res of
          Sat _ -> pure ([query], Just leaf)
          Unsat -> pure ([query], Nothing)
          r -> error $ "Invalid solver result: " <> show r

-- | Strips unreachable branches from a given expr
-- Returns a list of executed SMT queries alongside the reduced expression for debugging purposes
-- Note that the reduced expression loses information relative to the original
-- one if jump conditions are removed. This restriction can be removed once
-- Expr supports attaching knowledge to AST nodes.
-- Although this algorithm currently parallelizes nicely, it does not exploit
-- the incremental nature of the task at hand. Introducing support for
-- incremental queries might let us go even faster here.
-- TODO: handle errors properly
reachable :: SolverGroup -> Expr End -> IO ([SMT2], Expr End)
reachable solvers = go []
  where
    go :: [Prop] -> Expr End -> IO ([SMT2], Expr End)
    go pcs = \case
      ITE c t f -> do
        let
          tquery = assertProps (PEq c (Lit 1) : pcs)
          fquery = assertProps (PEq c (Lit 0) : pcs)
        tres <- (checkSat solvers tquery)
        fres <- (checkSat solvers fquery)
        print (tres, fres)
        case (tres, fres) of
          (Error tm, Error fm) -> do
            writeFile "tquery.smt2" (T.unpack $ formatSMT2 tquery)
            writeFile "fquery.smt2" (T.unpack $ formatSMT2 fquery)
            error $ "Solver Errors: " <> (T.unpack . T.unlines $ [tm, fm])
          (Error tm, _) -> do
            putStrLn $ T.unpack $ formatSMT2 tquery
            error $ "Solver Error: " <> T.unpack tm
          (_ , Error fm) -> error $ "Solver Error: " <> T.unpack fm
          (EVM.SMT.Unknown, _) -> error "Solver timeout, unable to analyze reachability"
          (_, EVM.SMT.Unknown) -> error "Solver timeout, unable to analyze reachability"
          (Unsat, Sat _) -> go (PEq c (Lit 0) : pcs) f
          (Sat _, Unsat) -> go (PEq c (Lit 1) : pcs) t
          (Sat _, Sat _) -> do
            ((tqs, texp), (fqs, fexp)) <- concurrently
              (go (PEq c (Lit 1) : pcs) t)
              (go (PEq c (Lit 0) : pcs) f)
            pure ([tquery, fquery] <> tqs <> fqs, ITE c texp fexp)
          (Unsat, Unsat) -> do
            putStrLn $ "pcs: " <> show pcs
            putStrLn $ "tquery:\n " <> (T.unpack $ formatSMT2 tquery)
            putStrLn $ "fquery:\n " <> (T.unpack $ formatSMT2 fquery)
            error "Internal Error: two unsat branches found"
      Invalid -> pure ([], Invalid)
      SelfDestruct -> pure ([], SelfDestruct)
      Revert msg -> pure ([], Revert msg)
      Return msg store -> pure ([], Return msg store)
      EVM.Types.IllegalOverflow -> pure ([], EVM.Types.IllegalOverflow)
      TmpErr e -> error $ "TmpErr: " <> show e

-- | Evaluate the provided proposition down to its most concrete result
evalProp :: Prop -> Prop
evalProp = \case
  o@(PBool b) -> o
  o@(PNeg p)  -> case p of
              (PBool b) -> PBool (not b)
              _ -> o
  o@(PEq l r) -> if l == r
                 then PBool True
                 else o
  o@(PLT (Lit l) (Lit r)) -> if l < r
                             then PBool True
                             else o
  o@(PGT (Lit l) (Lit r)) -> if l > r
                             then PBool True
                             else o
  o@(PGEq (Lit l) (Lit r)) -> if l >= r
                              then PBool True
                              else o
  o@(PLEq (Lit l) (Lit r)) -> if l <= r
                              then PBool True
                              else o
  o@(PAnd l r) -> case (evalProp l, evalProp r) of
                    (PBool True, PBool True) -> PBool True
                    (PBool _, PBool _) -> PBool False
                    _ -> o
  o@(POr l r) -> case (evalProp l, evalProp r) of
                   (PBool False, PBool False) -> PBool False
                   (PBool _, PBool _) -> PBool True
                   _ -> o
  o -> o

-- | Symbolically execute the VM and check all endstates against the postcondition, if available.
verify :: SolverGroup -> VeriOpts -> VM -> Maybe (Fetch.BlockNumber, Text) -> Maybe Postcondition -> IO [VerifyResult]
verify solvers opts preState rpcinfo maybepost = do
  putStrLn "Exploring contract"
<<<<<<< HEAD
  exprInter <- evalStateT (interpret (Fetch.oracle solvers Nothing) Nothing Nothing runExpr) preState
  when (debug opts) $ T.putStrLn $ " --- expr pre-simplify BEGIN ---\n" <> (formatExpr exprInter) <> "--- expr pre-simplify END ---\n"
  expr <- if (simp opts) then (pure $ Expr.simplify exprInter) else pure exprInter
  when (debug opts) $ T.putStrLn $ " --- expr BEGIN ---\n" <> (formatExpr expr) <> "\n--- expr END ---\n"
  when (debug opts) $ putStrLn $ "Explored contract (" <> show (Expr.numBranches expr) <> " branches)"
  let leaves = flattenExpr expr
  when (debug opts) $ putStrLn $ " --- leaves BEGIN ---\n" <> (show leaves) <> "\n--- leaves END ---\n"
=======

  exprInter <- evalStateT (interpret (Fetch.oracle solvers rpcinfo) Nothing Nothing runExpr) preState
  when (debug opts) $ T.writeFile "unsimplified.expr" (formatExpr exprInter)

  expr <- if (simp opts) then (pure $ simplify exprInter) else pure exprInter
  when (debug opts) $ T.writeFile "simplified.expr" (formatExpr expr)

  putStrLn $ "Explored contract (" <> show (Expr.numBranches expr) <> " branches)"

>>>>>>> f87bbc6c
  case maybepost of
    Nothing -> pure [Qed expr]
    Just post -> do
      let
        -- Filter out any leaves that can be statically shown to be safe
        canViolate = flip filter (flattenExpr expr) $
          \(_, leaf) -> case evalProp (post preState leaf) of
            PBool True -> False
            _ -> True
        assumes = view constraints preState
        withQueries = fmap (\(pcs, leaf) -> (assertProps (PNeg (post preState leaf) : assumes <> pcs), leaf)) canViolate
      putStrLn $ "Checking for reachability of " <> show (length withQueries) <> "\n potential property violations"

      when (debug opts) $ forM_ (zip [(1 :: Int)..] withQueries) $ \(idx, (q, leaf)) -> do
        writeFile
          ("query-" <> show idx <> ".smt2")
          ("; " <> show leaf <> "\n\n" <> T.unpack (formatSMT2 q) <> "\n\n(check-sat)")

      -- Dispatch the remaining branches to the solver to check for violations
      results <- flip mapConcurrently withQueries $ \(query, leaf) -> do
        res <- checkSat solvers query
        pure (res, leaf)
      let cexs = filter (\(res, _) -> not . isUnsat $ res) results
      pure $ if null cexs then [Qed expr] else fmap toVRes cexs
  where
    toVRes :: (CheckSatResult, Expr End) -> VerifyResult
    toVRes (res, leaf) = case res of
      Sat model -> Cex (leaf, model)
      EVM.SMT.Unknown -> Timeout leaf
      Unsat -> Qed leaf
      Error e -> error $ "Internal Error: solver responded with error: " <> show e

-- | Compares two contract runtimes for trace equivalence by running two VMs and comparing the end states.
equivalenceCheck :: ByteString -> ByteString -> Maybe Integer -> Maybe Integer -> Maybe (Text, [AbiType]) -> EquivalenceResult
equivalenceCheck bytecodeA bytecodeB maxiter askSmtIters signature' = undefined
  --let
    --bytecodeA' = if BS.null bytecodeA then BS.pack [0] else bytecodeA
    --bytecodeB' = if BS.null bytecodeB then BS.pack [0] else bytecodeB
  --preStateA <- abstractVM signature' [] bytecodeA' SymbolicS

  --let preself = preStateA ^. state . contract
      --precaller = preStateA ^. state . caller
      --callvalue' = preStateA ^. state . callvalue
      --prestorage = preStateA ^?! env . contracts . ix preself . storage
      --(calldata', cdlen) = view (state . calldata) preStateA
      --pathconds = view constraints preStateA
      --preStateB = loadSymVM (RuntimeCode (ConcreteBuffer bytecodeB')) prestorage SymbolicS precaller callvalue' (calldata', cdlen) & set constraints pathconds

  --smtState <- queryState
  --push 1
  --aVMs <- doInterpret (Fetch.oracle (Just smtState) Nothing False) maxiter askSmtIters preStateA
  --pop 1
  --push 1
  --bVMs <- doInterpret (Fetch.oracle (Just smtState) Nothing False) maxiter askSmtIters preStateB
  --pop 1
  ---- Check each pair of endstates for equality:
  --let differingEndStates = uncurry distinct <$> [(a,b) | a <- pruneDeadPaths (leaves aVMs), b <- pruneDeadPaths (leaves bVMs)]
      --distinct a b =
        --let (aPath, bPath) = both' (view constraints) (a, b)
            --(aSelf, bSelf) = both' (view (state . contract)) (a, b)
            --(aEnv, bEnv) = both' (view (env . contracts)) (a, b)
            --(aResult, bResult) = both' (view result) (a, b)
            ----(Symbolic _ aStorage, Symbolic _ bStorage) = (view storage (aEnv ^?! ix aSelf), view storage (bEnv ^?! ix bSelf))
            --differingResults = case (aResult, bResult) of

              --(Just (VMSuccess aOut), Just (VMSuccess bOut)) ->
                --aOut ./= bOut .|| aStorage ./= bStorage .|| fromBool (aSelf /= bSelf)

              --(Just (VMFailure UnexpectedSymbolicArg), _) ->
                --error $ "Unexpected symbolic argument at opcode: " <> maybe "??" show (vmOp a) <> ". Not supported (yet!)"

              --(_, Just (VMFailure UnexpectedSymbolicArg)) ->
                --error $ "Unexpected symbolic argument at opcode: " <> maybe "??" show (vmOp a) <> ". Not supported (yet!)"

              --(Just (VMFailure _), Just (VMFailure _)) -> sFalse

              --(Just _, Just _) -> sTrue

              --errormsg -> error $ show errormsg

        --in sAnd (fst <$> aPath) .&& sAnd (fst <$> bPath) .&& differingResults
  ---- If there exists a pair of endstates where this is not the case,
  ---- the following constraint is satisfiable
  --constrain $ sOr differingEndStates

  --checkSat >>= \case
     --Unk -> return $ Timeout ()
     --Sat -> return $ Cex preStateA
     --Unsat -> return $ Qed (leaves aVMs, leaves bVMs)
     --DSat _ -> error "unexpected DSAT"

both' :: (a -> b) -> (a, a) -> (b, b)
both' f (x, y) = (f x, f y)

showCounterexample :: VM -> Maybe (Text, [AbiType]) -> ()
showCounterexample vm maybesig = undefined
  --let (calldata', S _ cdlen) = view (EVM.state . EVM.calldata) vm
      --S _ cvalue = view (EVM.state . EVM.callvalue) vm
      --SAddr caller' = view (EVM.state . EVM.caller) vm
  --cdlen' <- num <$> getValue cdlen
  --calldatainput <- case calldata' of
    --SymbolicBuffer cd -> mapM (getValue.fromSized) (take cdlen' cd) >>= return . pack
    --ConcreteBuffer cd -> return $ BS.take cdlen' cd
  --callvalue' <- getValue cvalue
  --caller'' <- num <$> getValue caller'
  --io $ do
    --putStrLn "Calldata:"
    --print $ ByteStringS calldatainput

    ---- pretty print calldata input if signature is available
    --case maybesig of
      --Just (name, types) -> putStrLn $ unpack (head (splitOn "(" name)) ++
        --show (decodeAbiValue (AbiTupleType (fromList types)) $ Lazy.fromStrict (BS.drop 4 calldatainput))
      --Nothing -> return ()

    --putStrLn "Caller:"
    --print (Addr caller'')
    --putStrLn "Callvalue:"
    --print callvalue'<|MERGE_RESOLUTION|>--- conflicted
+++ resolved
@@ -496,25 +496,15 @@
 verify :: SolverGroup -> VeriOpts -> VM -> Maybe (Fetch.BlockNumber, Text) -> Maybe Postcondition -> IO [VerifyResult]
 verify solvers opts preState rpcinfo maybepost = do
   putStrLn "Exploring contract"
-<<<<<<< HEAD
-  exprInter <- evalStateT (interpret (Fetch.oracle solvers Nothing) Nothing Nothing runExpr) preState
-  when (debug opts) $ T.putStrLn $ " --- expr pre-simplify BEGIN ---\n" <> (formatExpr exprInter) <> "--- expr pre-simplify END ---\n"
-  expr <- if (simp opts) then (pure $ Expr.simplify exprInter) else pure exprInter
-  when (debug opts) $ T.putStrLn $ " --- expr BEGIN ---\n" <> (formatExpr expr) <> "\n--- expr END ---\n"
-  when (debug opts) $ putStrLn $ "Explored contract (" <> show (Expr.numBranches expr) <> " branches)"
-  let leaves = flattenExpr expr
-  when (debug opts) $ putStrLn $ " --- leaves BEGIN ---\n" <> (show leaves) <> "\n--- leaves END ---\n"
-=======
 
   exprInter <- evalStateT (interpret (Fetch.oracle solvers rpcinfo) Nothing Nothing runExpr) preState
   when (debug opts) $ T.writeFile "unsimplified.expr" (formatExpr exprInter)
 
-  expr <- if (simp opts) then (pure $ simplify exprInter) else pure exprInter
+  expr <- if (simp opts) then (pure $ Expr.simplify exprInter) else pure exprInter
   when (debug opts) $ T.writeFile "simplified.expr" (formatExpr expr)
 
   putStrLn $ "Explored contract (" <> show (Expr.numBranches expr) <> " branches)"
 
->>>>>>> f87bbc6c
   case maybepost of
     Nothing -> pure [Qed expr]
     Just post -> do
