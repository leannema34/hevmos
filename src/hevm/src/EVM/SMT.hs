--- conflicted
+++ resolved
@@ -1,11 +1,7 @@
 {-# Language DataKinds #-}
-<<<<<<< HEAD
 {-# Language GADTs #-}
-=======
-{-# Languag GADTs #-}
 {-# Language PolyKinds #-}
 {-# Language ScopedTypeVariables #-}
->>>>>>> c206337e
 {-# Language TypeApplications #-}
 {-# Language QuasiQuotes #-}
 
@@ -32,12 +28,8 @@
 
 import qualified Data.ByteString as BS
 import qualified Data.List as List
-<<<<<<< HEAD
-import Data.List.NonEmpty (NonEmpty((:|)))
 import qualified Data.List.NonEmpty as NE
-=======
 import Data.List.NonEmpty (NonEmpty, NonEmpty((:|)))
->>>>>>> c206337e
 import Data.String.Here
 import Data.Map (Map)
 import qualified Data.Map as Map
@@ -105,46 +97,6 @@
   pure $ SMT2 (["; intermediate buffers"] <> declBs <> ["", "; intermediate stores"] <> declSs) mempty
   where
     sortPred (_, (a, _)) (_, (b, _)) = compare a b
-
-<<<<<<< HEAD
-assertWord :: Expr EWord -> SMT2
-assertWord e = flip evalState initState $ do
-  enc <- exprToSMT e
-  intermediates <- declareIntermediates
-  pure $ prelude
-      <> (declareVars $ referencedVars e)
-      <> SMT2 [""]
-      <> (declareFrameContext $ referencedFrameContext e)
-      <> intermediates
-      <> SMT2 [""]
-      <> SMT2 ["(assert (= " <> enc `sp` one <> "))"]
-
-assertWords :: [Expr EWord] -> SMT2
-assertWords es = flip evalState initState $ do
-  encs <- mapM exprToSMT es
-  intermediates <- declareIntermediates
-  pure $ prelude
-       <> (declareVars . nubOrd $ foldl (<>) [] (fmap (referencedVars) es))
-       <> SMT2 [""]
-       <> (declareFrameContext . nubOrd $ foldl (<>) [] (fmap (referencedFrameContext) es))
-       <> intermediates
-       <> SMT2 [""]
-       <> (SMT2 $ fmap (\e -> "(assert (= " <> e `sp` one <> "))") encs)
-=======
-assertProp :: Prop -> SMT2
-assertProp p = flip evalState initState $ do
-  enc <- propToSMT p
-  intermediates <- declareIntermediates
-  pure $ prelude
-       <> (declareBufs . referencedBufs' $ p)
-       <> SMT2 [""] mempty
-       <> (declareVars . referencedVars' $ p)
-       <> SMT2 [""] mempty
-       <> (declareFrameContext . referencedFrameContext' $ p)
-       <> intermediates
-       <> SMT2 [""] mempty
-       <> SMT2 ["(assert " <> enc <> ")"] mempty
->>>>>>> c206337e
 
 assertProps :: [Prop] -> SMT2
 assertProps ps = flip evalState initState $ do
@@ -749,12 +701,6 @@
           sat <- sendLine inst "(check-sat)"
           res <- case sat of
             "sat" -> do
-<<<<<<< HEAD
-              models <- forM ms $ \m -> do
-                getValue inst m
-              print $ [(T.pack "models:")] ++ models
-              pure $ Sat models
-=======
               -- get values for all cexvars' calldataV-s
               calldatamodels <- foldM (\a n -> do
                       val <- getValue inst n
@@ -778,7 +724,6 @@
                 , blockContext = mempty
                 , txContext = mempty
                 }
->>>>>>> c206337e
             "unsat" -> pure Unsat
             "timeout" -> pure Unknown
             "unknown" -> pure Unknown
