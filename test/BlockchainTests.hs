--- conflicted
+++ resolved
@@ -1,433 +1,9 @@
 module Main where
 
-<<<<<<< HEAD
-import Prelude hiding (Word)
-
-import EVM qualified
-import EVM (contractcode, storage, origStorage, balance, nonce, initialContract)
-import EVM.Concrete qualified as EVM
-import EVM.Dapp (emptyDapp)
-import EVM.Expr (litAddr)
-import EVM.FeeSchedule qualified
-import EVM.Fetch qualified
-import EVM.Stepper qualified
-import EVM.Solvers (withSolvers, Solver(Z3))
-import EVM.Transaction
-import EVM.TTY qualified as TTY
-import EVM.Types
-
-import Control.Arrow ((***), (&&&))
-import Control.Lens
-import Control.Monad
-import Control.Monad.State.Strict (execStateT)
-import Data.Aeson ((.:), (.:?), FromJSON (..))
-import Data.Aeson qualified as JSON
-import Data.Aeson.Types qualified as JSON
-import Data.ByteString qualified as BS
-import Data.ByteString.Lazy qualified as Lazy
-import Data.ByteString.Lazy qualified as LazyByteString
-import Data.List (isInfixOf)
-import Data.Map (Map)
-import Data.Map qualified as Map
-import Data.Maybe (fromJust, fromMaybe, isNothing, isJust)
-import Data.Word (Word64)
-import System.Environment (lookupEnv, getEnv)
-import System.FilePath.Find qualified as Find
-import System.FilePath.Posix (makeRelative, (</>))
-import Witherable (Filterable, catMaybes)
-
-=======
 import EVM.Test.BlockchainTests
->>>>>>> b4a55366
 import Test.Tasty
 
 main :: IO ()
 main = do
   tests <- prepareTests
-<<<<<<< HEAD
-  defaultMain tests
-
-prepareTests :: IO TestTree
-prepareTests = do
-  repo <- getEnv "HEVM_ETHEREUM_TESTS_REPO"
-  let testsDir = "BlockchainTests/GeneralStateTests"
-  let dir = repo </> testsDir
-  jsonFiles <- Find.find Find.always (Find.extension Find.==? ".json") dir
-  putStrLn "Loading and parsing json files from ethereum-tests..."
-  isCI <- isJust <$> lookupEnv "CI"
-  let problematicTests = if isCI then commonProblematicTests <> ciProblematicTests else commonProblematicTests
-  let ignoredFiles = if isCI then ciIgnoredFiles else []
-  groups <- mapM (\f -> testGroup (makeRelative repo f) <$> (if any (`isInfixOf` f) ignoredFiles then pure [] else testsFromFile f problematicTests)) jsonFiles
-  putStrLn "Loaded."
-  pure $ testGroup "ethereum-tests" groups
-
-testsFromFile :: String -> Map String (TestTree -> TestTree) -> IO [TestTree]
-testsFromFile file problematicTests = do
-  parsed <- parseBCSuite <$> LazyByteString.readFile file
-  case parsed of
-   Left "No cases to check." -> pure [] -- error "no-cases ok"
-   Left _err -> pure [] -- error err
-   Right allTests -> pure $
-     (\(name, x) -> testCase' name $ runVMTest False (name, x)) <$> Map.toList allTests
-  where
-  testCase' name assertion =
-    case Map.lookup name problematicTests of
-      Just f -> f (testCase name assertion)
-      Nothing -> testCase name assertion
-
--- CI has issues with some heaver tests, disable in bulk
-ciIgnoredFiles :: [String]
-ciIgnoredFiles = []
-
-commonProblematicTests :: Map String (TestTree -> TestTree)
-commonProblematicTests = Map.fromList
-  [ ("loopMul_d0g0v0_London", ignoreTestBecause "hevm is too slow")
-  , ("loopMul_d1g0v0_London", ignoreTestBecause "hevm is too slow")
-  , ("loopMul_d2g0v0_London", ignoreTestBecause "hevm is too slow")
-  , ("CALLBlake2f_MaxRounds_d0g0v0_London", ignoreTestBecause "very slow, bypasses timeout due time spent in FFI")
-  ]
-
-ciProblematicTests :: Map String (TestTree -> TestTree)
-ciProblematicTests = Map.fromList
-  [ ("Return50000_d0g1v0_London", ignoreTest)
-  , ("Return50000_2_d0g1v0_London", ignoreTest)
-  , ("randomStatetest177_d0g0v0_London", ignoreTest)
-  , ("static_Call50000_d0g0v0_London", ignoreTest)
-  , ("static_Call50000_d1g0v0_London", ignoreTest)
-  , ("static_Call50000bytesContract50_1_d1g0v0_London", ignoreTest)
-  , ("static_Call50000bytesContract50_2_d1g0v0_London", ignoreTest)
-  , ("static_Return50000_2_d0g0v0_London", ignoreTest)
-  , ("loopExp_d10g0v0_London", ignoreTest)
-  , ("loopExp_d11g0v0_London", ignoreTest)
-  , ("loopExp_d12g0v0_London", ignoreTest)
-  , ("loopExp_d13g0v0_London", ignoreTest)
-  , ("loopExp_d14g0v0_London", ignoreTest)
-  , ("loopExp_d8g0v0_London", ignoreTest)
-  , ("loopExp_d9g0v0_London", ignoreTest)
-  ]
-
-runVMTest :: Bool -> (String, Case) -> IO ()
-runVMTest diffmode (_name, x) =
- do
-  let vm0 = vmForCase x
-  result <- execStateT (EVM.Stepper.interpret (EVM.Fetch.zero 0 (Just 0)) . void $ EVM.Stepper.execFully) vm0
-  maybeReason <- checkExpectation diffmode x result
-  case maybeReason of
-    Just reason -> assertFailure reason
-    Nothing -> pure ()
-
--- | Example usage:
--- | $ cabal new-repl ethereum-tests
--- | ghci> debugVMTest "BlockchainTests/GeneralStateTests/VMTests/vmArithmeticTest/twoOps.json" "twoOps_d0g0v0_London"
-debugVMTest :: String -> String -> IO ()
-debugVMTest file test = do
-  repo <- getEnv "HEVM_ETHEREUM_TESTS_REPO"
-  Right allTests <- parseBCSuite <$> LazyByteString.readFile (repo </> file)
-  let x = case filter (\(name, _) -> name == test) $ Map.toList allTests of
-        [(_, x')] -> x'
-        _ -> error "test not found"
-  let vm0 = vmForCase x
-  result <- withSolvers Z3 0 Nothing $ \solvers ->
-    TTY.runFromVM solvers Nothing Nothing emptyDapp vm0
-  void $ checkExpectation True x result
-
-splitEithers :: (Filterable f) => f (Either a b) -> (f a, f b)
-splitEithers =
-  (catMaybes *** catMaybes)
-  . (fmap fst &&& fmap snd)
-  . (fmap (preview _Left &&& preview _Right))
-
-checkStateFail :: Bool -> Case -> EVM.VM -> (Bool, Bool, Bool, Bool) -> IO String
-checkStateFail diff x vm (okMoney, okNonce, okData, okCode) = do
-  let
-    printContracts :: Map Addr (EVM.Contract, Storage) -> IO ()
-    printContracts cs = putStrLn $ Map.foldrWithKey (\k (c, s) acc ->
-      acc ++ show k ++ " : "
-                   ++ (show . toInteger  $ (view nonce c)) ++ " "
-                   ++ (show . toInteger  $ (view balance c)) ++ " "
-                   ++ (printStorage s)
-        ++ "\n") "" cs
-
-    reason = map fst (filter (not . snd)
-        [ ("bad-state",       okMoney || okNonce || okData  || okCode)
-        , ("bad-balance", not okMoney || okNonce || okData  || okCode)
-        , ("bad-nonce",   not okNonce || okMoney || okData  || okCode)
-        , ("bad-storage", not okData  || okMoney || okNonce || okCode)
-        , ("bad-code",    not okCode  || okMoney || okNonce || okData)
-        ])
-    check = x.checkContracts
-    expected = x.testExpectation
-    actual = Map.map (,mempty) $ view (EVM.env . EVM.contracts) vm -- . to (fmap (clearZeroStorage.clearOrigStorage))) vm
-    printStorage = show -- TODO: fixme
-
-  when diff $ do
-    putStr (unwords reason)
-    putStrLn "\nPre balance/state: "
-    printContracts check
-    putStrLn "\nExpected balance/state: "
-    printContracts expected
-    putStrLn "\nActual balance/state: "
-    printContracts actual
-  pure (unwords reason)
-
-checkExpectation :: Bool -> Case -> EVM.VM -> IO (Maybe String)
-checkExpectation diff x vm = do
-  let expectation = x.testExpectation
-      (okState, b2, b3, b4, b5) = checkExpectedContracts vm expectation
-  if okState then
-    pure Nothing
-  else
-    Just <$> checkStateFail diff x vm (b2, b3, b4, b5)
-
--- quotient account state by nullness
-(~=) :: Map Addr (EVM.Contract, Storage) -> Map Addr (EVM.Contract, Storage) -> Bool
-(~=) cs1 cs2 =
-    let nullAccount = EVM.initialContract (EVM.RuntimeCode (EVM.ConcreteRuntimeCode ""))
-        padNewAccounts cs ks = Map.union cs $ Map.fromList [(k, (nullAccount, mempty)) | k <- ks]
-        padded_cs1 = padNewAccounts cs1 (Map.keys cs2)
-        padded_cs2 = padNewAccounts cs2 (Map.keys cs1)
-    in and $ zipWith (===) (Map.elems padded_cs1) (Map.elems padded_cs2)
-
-(===) :: (EVM.Contract, Storage) -> (EVM.Contract, Storage) -> Bool
-(c1, s1) === (c2, s2) =
-  codeEqual && storageEqual && (c1 ^. balance == c2 ^. balance) && (c1 ^. nonce ==  c2 ^. nonce)
-  where
-    storageEqual = s1 == s2
-    codeEqual = case (c1 ^. contractcode, c2 ^. contractcode) of
-      (EVM.RuntimeCode a', EVM.RuntimeCode b') -> a' == b'
-      _ -> error "unexpected code"
-
-checkExpectedContracts :: EVM.VM -> Map Addr (EVM.Contract, Storage) -> (Bool, Bool, Bool, Bool, Bool)
-checkExpectedContracts vm expected =
-  let cs = zipWithStorages $ vm ^. EVM.env . EVM.contracts -- . to (fmap (clearZeroStorage.clearOrigStorage))
-      expectedCs = clearStorage <$> expected
-  in ( (expectedCs ~= cs)
-     , (clearBalance <$> expectedCs) ~= (clearBalance <$> cs)
-     , (clearNonce   <$> expectedCs) ~= (clearNonce   <$> cs)
-     , (clearStorage <$> expectedCs) ~= (clearStorage <$> cs)
-     , (clearCode    <$> expectedCs) ~= (clearCode    <$> cs)
-     )
-  where
-  zipWithStorages = Map.mapWithKey (\addr c -> (c, lookupStorage addr))
-  lookupStorage _ =
-    case vm ^. EVM.env . EVM.storage of
-      ConcreteStore _ -> mempty -- clearZeroStorage $ fromMaybe mempty $ Map.lookup (num addr) s
-      EmptyStore -> mempty
-      AbstractStore -> mempty -- error "AbstractStore, should this be handled?"
-      SStore {} -> mempty -- error "SStore, should this be handled?"
-      GVar _ -> error "unexpected global variable"
-
-clearStorage :: (EVM.Contract, Storage) -> (EVM.Contract, Storage)
-clearStorage (c, _) = (c, mempty)
-
-clearBalance :: (EVM.Contract, Storage) -> (EVM.Contract, Storage)
-clearBalance (c, s) = (set balance 0 c, s)
-
-clearNonce :: (EVM.Contract, Storage) -> (EVM.Contract, Storage)
-clearNonce (c, s) = (set nonce 0 c, s)
-
-clearCode :: (EVM.Contract, Storage) -> (EVM.Contract, Storage)
-clearCode (c, s) = (set contractcode (EVM.RuntimeCode (EVM.ConcreteRuntimeCode "")) c, s)
-
-newtype ContractWithStorage = ContractWithStorage (EVM.Contract, Storage)
-
-instance FromJSON ContractWithStorage where
-  parseJSON (JSON.Object v) = do
-    code <- (EVM.RuntimeCode . EVM.ConcreteRuntimeCode <$> (hexText <$> v .: "code"))
-    storage' <- v .: "storage"
-    balance' <- v .: "balance"
-    nonce'   <- v .: "nonce"
-    let c = EVM.initialContract code
-              & balance .~ balance'
-              & nonce   .~ nonce'
-    return $ ContractWithStorage (c, storage')
-
-  parseJSON invalid =
-    JSON.typeMismatch "Contract" invalid
-
-instance FromJSON BlockchainCase where
-  parseJSON (JSON.Object v) = BlockchainCase
-    <$> v .: "blocks"
-    <*> parseContracts Pre v
-    <*> parseContracts Post v
-    <*> v .: "network"
-  parseJSON invalid =
-    JSON.typeMismatch "GeneralState test case" invalid
-
-instance FromJSON Block where
-  parseJSON (JSON.Object v) = do
-    v'         <- v .: "blockHeader"
-    txs        <- v .: "transactions"
-    coinbase   <- addrField v' "coinbase"
-    difficulty <- wordField v' "difficulty"
-    gasLimit   <- word64Field v' "gasLimit"
-    number     <- wordField v' "number"
-    baseFee    <- fmap read <$> v' .:? "baseFeePerGas"
-    timestamp  <- wordField v' "timestamp"
-    return $ Block coinbase difficulty gasLimit (fromMaybe 0 baseFee) number timestamp txs
-  parseJSON invalid =
-    JSON.typeMismatch "Block" invalid
-
-parseContracts ::
-  Which -> JSON.Object -> JSON.Parser (Map Addr (EVM.Contract, Storage))
-parseContracts w v =
-  (Map.map unwrap) <$> (v .: which >>= parseJSON)
-  where which = case w of
-          Pre  -> "pre"
-          Post -> "postState"
-        unwrap (ContractWithStorage x) = x
-
-parseBCSuite ::
-  Lazy.ByteString -> Either String (Map String Case)
-parseBCSuite x = case (JSON.eitherDecode' x) :: Either String (Map String BlockchainCase) of
-  Left e        -> Left e
-  Right bcCases -> let allCases = fromBlockchainCase <$> bcCases
-                       keepError (Left e) = errorFatal e
-                       keepError _        = True
-                       filteredCases = Map.filter keepError allCases
-                       (erroredCases, parsedCases) = splitEithers filteredCases
-    in if Map.size erroredCases > 0
-    then Left ("errored case: " ++ (show erroredCases))
-    else if Map.size parsedCases == 0
-    then Left "No cases to check."
-    else Right parsedCases
-
-
-data BlockchainError
-  = TooManyBlocks
-  | TooManyTxs
-  | NoTxs
-  | SignatureUnverified
-  | InvalidTx
-  | OldNetwork
-  | FailedCreate
-  deriving Show
-
-errorFatal :: BlockchainError -> Bool
-errorFatal TooManyBlocks = True
-errorFatal TooManyTxs = True
-errorFatal SignatureUnverified = True
-errorFatal InvalidTx = True
-errorFatal _ = False
-
-fromBlockchainCase :: BlockchainCase -> Either BlockchainError Case
-fromBlockchainCase (BlockchainCase blocks preState postState network) =
-  case (blocks, network) of
-    ([block], "London") -> case block.blockTxs of
-      [tx] -> fromBlockchainCase' block tx preState postState
-      []        -> Left NoTxs
-      _         -> Left TooManyTxs
-    ([_], _) -> Left OldNetwork
-    (_, _)   -> Left TooManyBlocks
-
-fromBlockchainCase' :: Block -> Transaction
-                       -> Map Addr (EVM.Contract, Storage) -> Map Addr (EVM.Contract, Storage)
-                       -> Either BlockchainError Case
-fromBlockchainCase' block tx preState postState =
-  let isCreate = isNothing tx.txToAddr in
-  case (sender tx, checkTx tx block preState) of
-      (Nothing, _) -> Left SignatureUnverified
-      (_, Nothing) -> Left (if isCreate then FailedCreate else InvalidTx)
-      (Just origin, Just checkState) -> Right $ Case
-        (EVM.VMOpts
-         { vmoptContract       = EVM.initialContract theCode
-         , vmoptCalldata       = (cd, [])
-         , vmoptValue          = Lit tx.txValue
-         , vmoptAddress        = toAddr
-         , vmoptCaller         = litAddr origin
-         , vmoptInitialStorage = EmptyStore
-         , vmoptOrigin         = origin
-         , vmoptGas            = tx.txGasLimit  - fromIntegral (txGasCost feeSchedule tx)
-         , vmoptBaseFee        = block.blockBaseFee
-         , vmoptPriorityFee    = priorityFee tx block.blockBaseFee
-         , vmoptGaslimit       = tx.txGasLimit
-         , vmoptNumber         = block.blockNumber
-         , vmoptTimestamp      = Lit block.blockTimestamp
-         , vmoptCoinbase       = block.blockCoinbase
-         , vmoptPrevRandao     = block.blockDifficulty
-         , vmoptMaxCodeSize    = 24576
-         , vmoptBlockGaslimit  = block.blockGasLimit
-         , vmoptGasprice       = effectiveGasPrice
-         , vmoptSchedule       = feeSchedule
-         , vmoptChainId        = 1
-         , vmoptCreate         = isCreate
-         , vmoptTxAccessList   = txAccessMap tx
-         , vmoptAllowFFI       = False
-         })
-        checkState
-        postState
-          where
-            toAddr = fromMaybe (EVM.createAddress origin senderNonce) tx.txToAddr
-            senderNonce = view (accountAt origin . nonce) (Map.map fst preState)
-            feeSchedule = EVM.FeeSchedule.berlin
-            toCode = Map.lookup toAddr preState
-            theCode = if isCreate
-                      then EVM.InitCode tx.txData mempty
-                      else maybe (EVM.RuntimeCode (EVM.ConcreteRuntimeCode "")) (view contractcode . fst) toCode
-            effectiveGasPrice = effectiveprice tx block.blockBaseFee
-            cd = if isCreate
-                 then mempty
-                 else ConcreteBuf tx.txData
-
-effectiveprice :: Transaction -> W256 -> W256
-effectiveprice tx baseFee = priorityFee tx baseFee + baseFee
-
-priorityFee :: Transaction -> W256 -> W256
-priorityFee tx baseFee = let
-    (txPrioMax, txMaxFee) = case tx.txType of
-               EIP1559Transaction ->
-                 let maxPrio = fromJust tx.txMaxPriorityFeeGas
-                     maxFee = fromJust tx.txMaxFeePerGas
-                 in (maxPrio, maxFee)
-               _ ->
-                 let gasPrice = fromJust tx.txGasPrice
-                 in (gasPrice, gasPrice)
-  in min txPrioMax (txMaxFee - baseFee)
-
-maxBaseFee :: Transaction -> W256
-maxBaseFee tx =
-  case tx.txType of
-     EIP1559Transaction -> fromJust tx.txMaxFeePerGas
-     _ -> fromJust tx.txGasPrice
-
-validateTx :: Transaction -> Block -> Map Addr (EVM.Contract, Storage) -> Maybe ()
-validateTx tx block cs = do
-  let cs' = Map.map fst cs
-  origin        <- sender tx
-  originBalance <- (view balance) <$> view (at origin) cs'
-  originNonce   <- (view nonce)   <$> view (at origin) cs'
-  let gasDeposit = (effectiveprice tx block.blockBaseFee) * (num tx.txGasLimit)
-  if gasDeposit + tx.txValue <= originBalance
-    && tx.txNonce == originNonce && block.blockBaseFee <= maxBaseFee tx
-  then Just ()
-  else Nothing
-
-checkTx :: Transaction -> Block -> Map Addr (EVM.Contract, Storage) -> Maybe (Map Addr (EVM.Contract, Storage))
-checkTx tx block prestate = do
-  origin <- sender tx
-  validateTx tx block prestate
-  let isCreate   = isNothing tx.txToAddr
-      senderNonce = view (accountAt origin . nonce) (Map.map fst prestate)
-      toAddr      = fromMaybe (EVM.createAddress origin senderNonce) tx.txToAddr
-      prevCode    = view (accountAt toAddr . contractcode) (Map.map fst prestate)
-      prevNonce   = view (accountAt toAddr . nonce) (Map.map fst prestate)
-  if isCreate && ((case prevCode of {EVM.RuntimeCode (EVM.ConcreteRuntimeCode b) -> not (BS.null b); _ -> True}) || (prevNonce /= 0))
-  then mzero
-  else
-    return prestate
-
-vmForCase :: Case -> EVM.VM
-vmForCase x =
-  let
-    a = x.checkContracts
-    cs = Map.map fst a
-    st = Map.mapKeys num $ Map.map snd a
-    vm = EVM.makeVm x.testVmOpts
-      & set (EVM.env . EVM.contracts) cs
-      & set (EVM.env . EVM.storage) (ConcreteStore st)
-      & set (EVM.env . EVM.origStorage) st
-  in
-    initTx vm
-=======
-  defaultMain tests
->>>>>>> b4a55366
+  defaultMain tests